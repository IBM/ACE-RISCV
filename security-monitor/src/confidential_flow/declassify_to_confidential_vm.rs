--- conflicted
+++ resolved
@@ -10,9 +10,5 @@
     SbiResponse(SbiResponse),
     MmioLoadResponse(MmioLoadResponse),
     MmioStoreResponse(MmioStoreResponse),
-<<<<<<< HEAD
-    SetTimer(RunConfidentialHart),
-=======
     Resume(RunConfidentialHart),
->>>>>>> 0b2eef31
 }