// SPDX-FileCopyrightText: 2023 IBM Corporation
// SPDX-FileContributor: Wojciech Ozga <woz@zurich.ibm.com>, IBM Research - Zurich
// SPDX-License-Identifier: Apache-2.0
use crate::core::architecture::specification::{CSR_VSIE, CSR_VSTIMECMP};
use crate::core::control_data::{ConfidentialHart, HypervisorHart};

pub struct ExposeEnabledInterrupts {
    vsie: usize,
    vstimecmp: usize,
}

impl ExposeEnabledInterrupts {
    pub fn from_confidential_hart(confidential_hart: &ConfidentialHart) -> Self {
<<<<<<< HEAD
        Self { vsie: confidential_hart.csrs().vsie.read(), vstimecmp: confidential_hart.csrs().vstimecmp.unwrap_or(usize::MAX - 1) }
=======
        let htimedelta = confidential_hart.csrs().htimedelta.read();
        Self {
            vsie: confidential_hart.csrs().vsie.read(),
            vstimecmp: confidential_hart.csrs().vstimecmp.and_then(|v| Some(v.wrapping_add(htimedelta))).unwrap_or(usize::MAX),
        }
>>>>>>> 4b4bafbf
    }

    pub fn declassify_to_hypervisor_hart(&self, hypervisor_hart: &mut HypervisorHart) {
        hypervisor_hart.shared_memory_mut().write_csr(CSR_VSIE.into(), self.vsie);
        hypervisor_hart.shared_memory_mut().write_csr(CSR_VSTIMECMP.into(), self.vstimecmp);
    }
}<|MERGE_RESOLUTION|>--- conflicted
+++ resolved
@@ -11,15 +11,11 @@
 
 impl ExposeEnabledInterrupts {
     pub fn from_confidential_hart(confidential_hart: &ConfidentialHart) -> Self {
-<<<<<<< HEAD
-        Self { vsie: confidential_hart.csrs().vsie.read(), vstimecmp: confidential_hart.csrs().vstimecmp.unwrap_or(usize::MAX - 1) }
-=======
         let htimedelta = confidential_hart.csrs().htimedelta.read();
         Self {
             vsie: confidential_hart.csrs().vsie.read(),
             vstimecmp: confidential_hart.csrs().vstimecmp.and_then(|v| Some(v.wrapping_add(htimedelta))).unwrap_or(usize::MAX),
         }
->>>>>>> 4b4bafbf
     }
 
     pub fn declassify_to_hypervisor_hart(&self, hypervisor_hart: &mut HypervisorHart) {
