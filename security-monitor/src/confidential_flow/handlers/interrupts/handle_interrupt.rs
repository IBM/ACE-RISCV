--- conflicted
+++ resolved
@@ -19,29 +19,16 @@
         Self { pending_interrupts: confidential_hart.csrs().mip.read() }
     }
 
-<<<<<<< HEAD
-    pub fn handle(self, confidential_flow: ConfidentialFlow) -> ! {
-        // if self.pending_interrupts & MIE_SSIP_MASK > 0 {
-        // One of the reasons why the confidential hart was interrupted with SSIP is that it got an `ConfidentialHartRemoteCommand` from
-        // another confidential hart. If this is the case, we must process all queued requests before resuming confidential
-        // hart's execution. This is done as part of the procedure that resumes confidential hart execution.
-        //     confidential_flow.resume_confidential_hart_execution();
-        // } else {
-        // The only interrupts that we can see here are:
-        // * M-mode timer that the security monitor set to preemt execution of a confidential VM
-        // * M-mode software or external interrupt
-        confidential_flow.into_non_confidential_flow().declassify_and_exit_to_hypervisor(DeclassifyToHypervisor::Interrupt(self))
-        // }
-=======
     pub fn handle(self, mut confidential_flow: ConfidentialFlow) -> ! {
         use crate::core::architecture::specification::*;
         if self.pending_interrupts & MIE_SSIP_MASK > 0 {
             // One of the reasons why the confidential hart was interrupted with SSIP is that it got an `ConfidentialHartRemoteCommand` from
             // another confidential hart. If this is the case, we must process all queued requests before resuming confidential hart's
             // execution. This is done as part of the procedure that resumes confidential hart execution.
-            confidential_flow.confidential_hart_mut().csrs_mut().mip.read_and_clear_bits(MIE_SSIP_MASK);
-            confidential_flow.resume_confidential_hart_execution();
-        } else {
+            // confidential_flow.confidential_hart_mut().csrs_mut().mip.read_and_clear_bits(MIE_SSIP_MASK);
+            // confidential_flow.confidential_hart_mut().csrs_mut().pending_interrupts |= MIE_VSSIP_MASK;
+            // confidential_flow.resume_confidential_hart_execution();
+        } else if self.pending_interrupts & MIE_MTIP_MASK > 0 {
             // The only interrupts that we can see here are:
             // * M-mode timer that the security monitor set to preemt execution of a confidential VM
             // * S-mode timer that the hypervisor set to preemt execution of a confidential VM
@@ -57,7 +44,7 @@
             }
             confidential_flow.into_non_confidential_flow().declassify_and_exit_to_hypervisor(DeclassifyToHypervisor::Interrupt(self))
         }
->>>>>>> 3d123df6
+        confidential_flow.into_non_confidential_flow().declassify_and_exit_to_hypervisor(DeclassifyToHypervisor::Interrupt(self))
     }
 
     pub fn declassify_to_hypervisor_hart(&self, hypervisor_hart: &mut HypervisorHart) {
