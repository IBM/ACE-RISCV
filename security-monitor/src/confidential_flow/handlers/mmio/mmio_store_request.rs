--- conflicted
+++ resolved
@@ -3,15 +3,9 @@
 // SPDX-License-Identifier: Apache-2.0
 use crate::confidential_flow::handlers::mmio::{MmioAccessFault, MmioStorePending};
 use crate::confidential_flow::handlers::sbi::SbiResponse;
-<<<<<<< HEAD
-use crate::confidential_flow::{ApplyToConfidentialHart, ConfidentialFlow};
-use crate::core::architecture::specification::{CAUSE_STORE_ACCESS, *};
-use crate::core::architecture::GeneralPurposeRegister;
-=======
 use crate::confidential_flow::ConfidentialFlow;
-use crate::core::architecture::specification::CAUSE_STORE_ACCESS;
+use crate::core::architecture::specification::*;
 use crate::core::architecture::{is_bit_enabled, GeneralPurposeRegister};
->>>>>>> 79ce8925
 use crate::core::control_data::{ConfidentialHart, HypervisorHart, ResumableOperation};
 use crate::error::Error;
 use crate::non_confidential_flow::DeclassifyToHypervisor;
@@ -21,6 +15,7 @@
     mcause: usize,
     mtval: usize,
     mtval2: usize,
+    mtinst: usize,
     instruction: usize,
     instruction_length: usize,
     gpr_value: Result<usize, Error>,
@@ -32,37 +27,19 @@
         let mtval = confidential_hart.csrs().mtval.read();
         let mtval2 = confidential_hart.csrs().mtval2.read();
 
-<<<<<<< HEAD
-        let fault_address = (mtval2 << 2) | (mtval & 0x3);
-        // debug!("MMIO store: 0x{:x}", fault_address);
-=======
-        let instruction = mtinst | 0x3;
-        let instruction_length = if is_bit_enabled(mtinst, 1) { riscv_decode::instruction_length(instruction as u16) } else { 2 };
-        let gpr = crate::core::architecture::decode_result_register(instruction);
-        let gpr_value = gpr.as_ref().and_then(|ref gpr| Ok(confidential_hart.gprs().read(**gpr))).unwrap_or(0);
->>>>>>> 79ce8925
-
         let mtinst = confidential_hart.csrs().mtinst.read();
         let mepc = confidential_hart.csrs().mepc.read_from_main_memory();
         let (instruction, instruction_length) = super::read_trapped_instruction(mtinst, mepc);
         let gpr_value =
             crate::core::architecture::decode_result_register(instruction).and_then(|gpr| Ok(confidential_hart.gprs().read(gpr)));
-        Self { mcause, mtval, mtval2, instruction, instruction_length, gpr_value }
+        Self { mcause, mtval, mtval2, mtinst, instruction, instruction_length, gpr_value }
     }
 
     pub fn handle(self, confidential_flow: ConfidentialFlow) -> ! {
         let fault_address = (self.mtval2 << 2) | (self.mtval & 0x3);
-<<<<<<< HEAD
-=======
         if !MmioAccessFault::tried_to_access_valid_mmio_region(confidential_flow.confidential_vm_id(), fault_address) {
             MmioAccessFault::new(CAUSE_STORE_ACCESS.into(), self.mtval, self.mtinst, fault_address).handle(confidential_flow)
         }
->>>>>>> 79ce8925
-
-        // if !MmioAccessFault::tried_to_access_valid_mmio_region(confidential_flow.confidential_vm_id(), fault_address) {
-        //     let mmio_access_fault_handler = MmioAccessFault::new(CAUSE_STORE_ACCESS.into(), self.mtval, self.instruction_length);
-        //     confidential_flow.apply_and_exit_to_confidential_hart(ApplyToConfidentialHart::MmioAccessFault(mmio_access_fault_handler));
-        // }
 
         match self.gpr_value {
             Ok(_) => confidential_flow
