// SPDX-FileCopyrightText: 2023 IBM Corporation
// SPDX-FileContributor: Wojciech Ozga <woz@zurich.ibm.com>, IBM Research - Zurich
// SPDX-License-Identifier: Apache-2.0
use crate::confidential_flow::handlers::mmio::{MmioAccessFault, MmioLoadPending};
use crate::confidential_flow::handlers::sbi::SbiResponse;
<<<<<<< HEAD
use crate::confidential_flow::{ApplyToConfidentialHart, ConfidentialFlow};
use crate::core::architecture::specification::{CAUSE_LOAD_ACCESS, *};
use crate::core::architecture::GeneralPurposeRegister;
=======
use crate::confidential_flow::ConfidentialFlow;
use crate::core::architecture::is_bit_enabled;
use crate::core::architecture::specification::CAUSE_LOAD_ACCESS;
>>>>>>> 79ce8925
use crate::core::control_data::{ConfidentialHart, HypervisorHart, ResumableOperation};
use crate::non_confidential_flow::DeclassifyToHypervisor;

/// Handles MMIO load request coming from the confidential hart. This request will be declassified to the hypervisor.
pub struct MmioLoadRequest {
    mcause: usize,
    mtval: usize,
    mtval2: usize,
    instruction: usize,
    instruction_length: usize,
}

impl MmioLoadRequest {
    pub fn from_confidential_hart(confidential_hart: &ConfidentialHart) -> Self {
        let fault_address = (confidential_hart.csrs().mtval2.read() << 2) | (confidential_hart.csrs().mtval.read() & 0x3);
        // debug!("MMIO store: 0x{:x}", fault_address);

        let mtinst = confidential_hart.csrs().mtinst.read();
        let mepc = confidential_hart.csrs().mepc.read_from_main_memory();
        let (instruction, instruction_length) = super::read_trapped_instruction(mtinst, mepc);
        Self {
            mcause: confidential_hart.csrs().mcause.read(),
            mtval: confidential_hart.csrs().mtval.read(),
            mtval2: confidential_hart.csrs().mtval2.read(),
            instruction,
            instruction_length,
        }
    }

    pub fn handle(self, confidential_flow: ConfidentialFlow) -> ! {
        let fault_address = (self.mtval2 << 2) | (self.mtval & 0x3);
<<<<<<< HEAD
        // if !MmioAccessFault::tried_to_access_valid_mmio_region(confidential_flow.confidential_vm_id(), fault_address) {
        //     let mmio_access_fault_handler = MmioAccessFault::new(CAUSE_LOAD_ACCESS.into(), self.mtval, self.instruction_length);
        //     confidential_flow.apply_and_exit_to_confidential_hart(ApplyToConfidentialHart::MmioAccessFault(mmio_access_fault_handler));
        // }

        match crate::core::architecture::decode_result_register(self.instruction) {
=======
        if !MmioAccessFault::tried_to_access_valid_mmio_region(confidential_flow.confidential_vm_id(), fault_address) {
            MmioAccessFault::new(CAUSE_LOAD_ACCESS.into(), self.mtval, self.mtinst, fault_address).handle(confidential_flow)
        }

        // According to the RISC-V privilege spec, mtinst encodes faulted instruction (bit 0 is 1) or a pseudo instruction
        assert!(self.mtinst & 0x1 > 0);
        let instruction = self.mtinst | 0x3;
        let instruction_length = if is_bit_enabled(self.mtinst, 1) { riscv_decode::instruction_length(instruction as u16) } else { 2 };
        match crate::core::architecture::decode_result_register(instruction) {
>>>>>>> 79ce8925
            Ok(gpr) => confidential_flow
                .set_resumable_operation(ResumableOperation::MmioLoad(MmioLoadPending::new(self.instruction_length, gpr)))
                .into_non_confidential_flow()
                .declassify_and_exit_to_hypervisor(DeclassifyToHypervisor::MmioLoadRequest(self)),
            Err(error) => {
                let transformation = DeclassifyToHypervisor::SbiResponse(SbiResponse::error(error));
                confidential_flow.into_non_confidential_flow().declassify_and_exit_to_hypervisor(transformation)
            }
        }
    }

    pub fn declassify_to_hypervisor_hart(&self, hypervisor_hart: &mut HypervisorHart) {
        let mut mtinst = if self.instruction & INSN_MASK_LB == INSN_MATCH_LB {
            INSN_MATCH_LB
        } else if self.instruction & INSN_MASK_LBU == INSN_MATCH_LBU {
            INSN_MATCH_LBU
        } else if self.instruction & INSN_MASK_LH == INSN_MATCH_LH {
            INSN_MATCH_LH
        } else if self.instruction & INSN_MASK_LHU == INSN_MATCH_LHU {
            INSN_MATCH_LHU
        } else if self.instruction & INSN_MASK_LW == INSN_MATCH_LW {
            INSN_MATCH_LW
        } else if self.instruction & INSN_MASK_C_LW == INSN_MATCH_C_LW {
            INSN_MATCH_LW
        } else if self.instruction & INSN_MASK_LWU == INSN_MATCH_LWU {
            INSN_MATCH_LWU
        } else if self.instruction & INSN_MASK_LD == INSN_MATCH_LD {
            INSN_MATCH_LD
        } else if self.instruction & INSN_MASK_C_LD == INSN_MATCH_C_LD {
            INSN_MATCH_LD
        } else {
            debug!("Not supported load instruction {:x}", self.instruction);
            0
        };

        mtinst = mtinst | ((GeneralPurposeRegister::a0 as usize) << 7) | 1 << 0;
        if self.instruction_length != 2 {
            mtinst = mtinst | 1 << 1;
        }

        // The security monitor exposes `scause` and `stval` via hart's CSRs but `htval` and `htinst` via the NACL shared memory.
        hypervisor_hart.csrs_mut().scause.write(self.mcause);
        hypervisor_hart.csrs_mut().stval.write(self.mtval);
        hypervisor_hart.shared_memory_mut().write_csr(CSR_HTVAL.into(), self.mtval2);
        hypervisor_hart.shared_memory_mut().write_csr(CSR_HTINST.into(), mtinst);
        SbiResponse::success().declassify_to_hypervisor_hart(hypervisor_hart);
    }
}<|MERGE_RESOLUTION|>--- conflicted
+++ resolved
@@ -3,15 +3,9 @@
 // SPDX-License-Identifier: Apache-2.0
 use crate::confidential_flow::handlers::mmio::{MmioAccessFault, MmioLoadPending};
 use crate::confidential_flow::handlers::sbi::SbiResponse;
-<<<<<<< HEAD
 use crate::confidential_flow::{ApplyToConfidentialHart, ConfidentialFlow};
 use crate::core::architecture::specification::{CAUSE_LOAD_ACCESS, *};
-use crate::core::architecture::GeneralPurposeRegister;
-=======
-use crate::confidential_flow::ConfidentialFlow;
-use crate::core::architecture::is_bit_enabled;
-use crate::core::architecture::specification::CAUSE_LOAD_ACCESS;
->>>>>>> 79ce8925
+use crate::core::architecture::{is_bit_enabled, GeneralPurposeRegister};
 use crate::core::control_data::{ConfidentialHart, HypervisorHart, ResumableOperation};
 use crate::non_confidential_flow::DeclassifyToHypervisor;
 
@@ -20,6 +14,7 @@
     mcause: usize,
     mtval: usize,
     mtval2: usize,
+    mtinst: usize,
     instruction: usize,
     instruction_length: usize,
 }
@@ -36,6 +31,7 @@
             mcause: confidential_hart.csrs().mcause.read(),
             mtval: confidential_hart.csrs().mtval.read(),
             mtval2: confidential_hart.csrs().mtval2.read(),
+            mtinst,
             instruction,
             instruction_length,
         }
@@ -43,24 +39,12 @@
 
     pub fn handle(self, confidential_flow: ConfidentialFlow) -> ! {
         let fault_address = (self.mtval2 << 2) | (self.mtval & 0x3);
-<<<<<<< HEAD
-        // if !MmioAccessFault::tried_to_access_valid_mmio_region(confidential_flow.confidential_vm_id(), fault_address) {
-        //     let mmio_access_fault_handler = MmioAccessFault::new(CAUSE_LOAD_ACCESS.into(), self.mtval, self.instruction_length);
-        //     confidential_flow.apply_and_exit_to_confidential_hart(ApplyToConfidentialHart::MmioAccessFault(mmio_access_fault_handler));
-        // }
-
-        match crate::core::architecture::decode_result_register(self.instruction) {
-=======
         if !MmioAccessFault::tried_to_access_valid_mmio_region(confidential_flow.confidential_vm_id(), fault_address) {
             MmioAccessFault::new(CAUSE_LOAD_ACCESS.into(), self.mtval, self.mtinst, fault_address).handle(confidential_flow)
         }
 
         // According to the RISC-V privilege spec, mtinst encodes faulted instruction (bit 0 is 1) or a pseudo instruction
-        assert!(self.mtinst & 0x1 > 0);
-        let instruction = self.mtinst | 0x3;
-        let instruction_length = if is_bit_enabled(self.mtinst, 1) { riscv_decode::instruction_length(instruction as u16) } else { 2 };
-        match crate::core::architecture::decode_result_register(instruction) {
->>>>>>> 79ce8925
+        match crate::core::architecture::decode_result_register(self.instruction) {
             Ok(gpr) => confidential_flow
                 .set_resumable_operation(ResumableOperation::MmioLoad(MmioLoadPending::new(self.instruction_length, gpr)))
                 .into_non_confidential_flow()
