--- conflicted
+++ resolved
@@ -23,28 +23,6 @@
     pub fn handle(self, mut confidential_flow: ConfidentialFlow) -> ! {
         confidential_flow.confidential_hart_mut().csrs_mut().mepc.add(self.instruction_length);
 
-<<<<<<< HEAD
-        // let transformation = if self.instruction == WFI_INSTRUCTION {
-        //     ApplyToConfidentialHart::VirtualInstruction(self)
-        // } else {
-        //     // TODO: add support for some CSR manipulation
-        //     // TODO: for not supported instructions, inject illegal instruction exception to the guest
-        //     panic!("Not supported virtual instruction: {:x}", self.instruction);
-        // };
-        confidential_flow.into_non_confidential_flow().declassify_and_exit_to_hypervisor(DeclassifyToHypervisor::VirtualInstruction(self))
-    }
-
-    pub fn apply_to_confidential_hart(&self, confidential_hart: &mut ConfidentialHart) {
-        // confidential_hart.csrs_mut().mepc.add(self.instruction_length);
-    }
-
-    pub fn declassify_to_hypervisor_hart(&self, hypervisor_hart: &mut HypervisorHart) {
-        use crate::confidential_flow::handlers::sbi::SbiResponse;
-        use crate::core::architecture::specification::{MIE_SSIP_MASK, SCAUSE_INTERRUPT_MASK};
-        hypervisor_hart.csrs_mut().scause.write(MIE_SSIP_MASK | SCAUSE_INTERRUPT_MASK);
-        SbiResponse::success().declassify_to_hypervisor_hart(hypervisor_hart);
-    }
-=======
         // use crate::confidential_flow::handlers::sbi::SbiRequest;
         // use crate::core::architecture::sbi::CovgExtension;
         // use crate::non_confidential_flow::DeclassifyToHypervisor;
@@ -64,5 +42,4 @@
     }
 
     pub fn apply_to_confidential_hart(&self, confidential_hart: &mut ConfidentialHart) {}
->>>>>>> 3d123df6
 }