// SPDX-FileCopyrightText: 2023 IBM Corporation
// SPDX-FileContributor: Wojciech Ozga <woz@zurich.ibm.com>, IBM Research - Zurich
// SPDX-License-Identifier: Apache-2.0
use crate::confidential_flow::handlers::attestation::RetrieveSecretRequest;
use crate::confidential_flow::handlers::interrupts::{AllowExternalInterrupt, ExposeEnabledInterrupts, HandleInterrupt};
use crate::confidential_flow::handlers::mmio::{
    AddMmioRegion, MmioLoadRequest, MmioLoadResponse, MmioStoreRequest, MmioStoreResponse, RemoveMmioRegion,
};
use crate::confidential_flow::handlers::sbi::{InvalidCall, SbiResponse};
use crate::confidential_flow::handlers::sbi_base_extension::{
    SbiExtensionProbe, SbiGetImplId, SbiGetImplVersion, SbiGetMarchId, SbiGetMimpid, SbiGetMvendorid, SbiGetSpecVersion,
};
use crate::confidential_flow::handlers::shared_page::{SharePageComplete, SharePageRequest, UnsharePageRequest};
use crate::confidential_flow::handlers::shutdown::ShutdownRequest;
use crate::confidential_flow::handlers::symmetrical_multiprocessing::{
    Ipi, NoOperation, RemoteFenceI, RemoteSfenceVma, RemoteSfenceVmaAsid, SbiHsmHartStart, SbiHsmHartStatus, SbiHsmHartStop,
    SbiHsmHartSuspend,
};
use crate::confidential_flow::handlers::virtual_instructions::VirtualInstruction;
use crate::confidential_flow::{ApplyToConfidentialHart, DeclassifyToConfidentialVm};
use crate::core::architecture::riscv::sbi::BaseExtension::*;
use crate::core::architecture::riscv::sbi::CovgExtension::*;
use crate::core::architecture::riscv::sbi::HsmExtension::*;
use crate::core::architecture::riscv::sbi::IpiExtension::*;
use crate::core::architecture::riscv::sbi::RfenceExtension::*;
use crate::core::architecture::riscv::sbi::SbiExtension::*;
use crate::core::architecture::riscv::sbi::SrstExtension::*;
use crate::core::architecture::TrapCause::*;
use crate::core::architecture::{HartLifecycleState, TrapCause};
use crate::core::control_data::{
    ConfidentialHart, ConfidentialHartRemoteCommand, ConfidentialVm, ConfidentialVmId, ControlDataStorage, HardwareHart, HypervisorHart,
    ResumableOperation,
};
use crate::error::Error;
use crate::non_confidential_flow::{DeclassifyToHypervisor, NonConfidentialFlow};

extern "C" {
    fn exit_to_confidential_hart_asm() -> !;
}

/// Ensures control flow integrity within the `confidential flow` part of the finite state machine (FSM) of the security
/// monitor.
///
/// The ConfidentialFlow has an ownership of HypervisorHart and ConfidentialHart assigned to this physical hart. It
/// encapsulates both HypervisorHart and ConfidentialHart, so the only way to access their confidential state is through
/// ConfidentialFlow's public functions.
///
/// # Guarantees
///
/// * A confidential hart (not a dummy one!) is assigned to the hardware hart.
/// * The confidential VM that logically owns the confidential hart exists in the control data.
pub struct ConfidentialFlow<'a> {
    hardware_hart: &'a mut HardwareHart,
}

impl<'a> ConfidentialFlow<'a> {
    const CTX_SWITCH_ERROR_MSG: &'static str = "Bug: Invalid argument provided by the assembly context switch";
    const DUMMY_HART_ERROR_MSG: &'static str = "Bug: Found dummy hart instead of a confidential hart";

    /// Routes the control flow to a handler that will process the confidential hart interrupt or exception. This is an entry point to
    /// the security monitor from the assembly context switch.
    ///
    /// Creates the mutable reference to HardwareHart by casting a raw pointer obtained from the context switch (assembly), see safety
    /// requirements of the asembly context switch. This is a private function, not accessible to the Rust code from the outside of the
    /// ConfidentialFlow but accessible to the assembly code performing the context switch.
    #[no_mangle]
    unsafe extern "C" fn route_trap_from_confidential_hart(hardware_hart_pointer: *mut HardwareHart) -> ! {
        let flow = Self { hardware_hart: unsafe { hardware_hart_pointer.as_mut().expect(Self::CTX_SWITCH_ERROR_MSG) } };
        assert!(!flow.hardware_hart.confidential_hart().is_dummy());
        match TrapCause::from_hart_architectural_state(flow.confidential_hart().confidential_hart_state()) {
            Interrupt => HandleInterrupt::from_confidential_hart(flow.confidential_hart()).handle(flow),
            VsEcall(Base(GetSpecVersion)) => SbiGetSpecVersion::from_confidential_hart(flow.confidential_hart()).handle(flow),
            VsEcall(Base(GetImplId)) => SbiGetImplId::from_confidential_hart(flow.confidential_hart()).handle(flow),
            VsEcall(Base(GetImplVersion)) => SbiGetImplVersion::from_confidential_hart(flow.confidential_hart()).handle(flow),
            VsEcall(Base(ProbeExtension)) => SbiExtensionProbe::from_confidential_hart(flow.confidential_hart()).handle(flow),
            VsEcall(Base(GetMvendorId)) => SbiGetMvendorid::from_confidential_hart(flow.confidential_hart()).handle(flow),
            VsEcall(Base(GetMarchid)) => SbiGetMarchId::from_confidential_hart(flow.confidential_hart()).handle(flow),
            VsEcall(Base(GetMimpid)) => SbiGetMimpid::from_confidential_hart(flow.confidential_hart()).handle(flow),
            VsEcall(Ipi(SendIpi)) => Ipi::from_confidential_hart(flow.confidential_hart()).handle(flow),
            VsEcall(Rfence(RemoteFenceI)) => RemoteFenceI::from_confidential_hart(flow.confidential_hart()).handle(flow),
            VsEcall(Rfence(RemoteSfenceVma)) => RemoteSfenceVma::from_confidential_hart(flow.confidential_hart()).handle(flow),
            VsEcall(Rfence(RemoteSfenceVmaAsid)) => RemoteSfenceVmaAsid::from_confidential_hart(flow.confidential_hart()).handle(flow),
            VsEcall(Rfence(RemoteHfenceGvmaVmid)) => NoOperation::from_confidential_hart(flow.confidential_hart()).handle(flow),
            VsEcall(Rfence(RemoteHfenceGvma)) => NoOperation::from_confidential_hart(flow.confidential_hart()).handle(flow),
            VsEcall(Rfence(RemoteHfenceVvmaAsid)) => NoOperation::from_confidential_hart(flow.confidential_hart()).handle(flow),
            VsEcall(Rfence(RemoteHfenceVvma)) => NoOperation::from_confidential_hart(flow.confidential_hart()).handle(flow),
            VsEcall(Hsm(HartStart)) => SbiHsmHartStart::from_confidential_hart(flow.confidential_hart()).handle(flow),
            VsEcall(Hsm(HartStop)) => SbiHsmHartStop::from_confidential_hart(flow.confidential_hart()).handle(flow),
            VsEcall(Hsm(HartSuspend)) => SbiHsmHartSuspend::from_confidential_hart(flow.confidential_hart()).handle(flow),
            VsEcall(Hsm(HartGetStatus)) => SbiHsmHartStatus::from_confidential_hart(flow.confidential_hart()).handle(flow),
            VsEcall(Srst(SystemReset)) => ShutdownRequest::from_confidential_hart(flow.confidential_hart()).handle(flow),
            VsEcall(Covg(AddMmioRegion)) => AddMmioRegion::from_confidential_hart(flow.confidential_hart()).handle(flow),
            VsEcall(Covg(RemoveMmioRegion)) => RemoveMmioRegion::from_confidential_hart(flow.confidential_hart()).handle(flow),
            VsEcall(Covg(AllowExternalInterrupt)) => AllowExternalInterrupt::from_confidential_hart(flow.confidential_hart()).handle(flow),
            VsEcall(Covg(ShareMemory)) => SharePageRequest::from_confidential_hart(flow.confidential_hart()).handle(flow),
            VsEcall(Covg(UnshareMemory)) => UnsharePageRequest::from_confidential_hart(flow.confidential_hart()).handle(flow),
            VsEcall(Covg(RetrieveSecret)) => RetrieveSecretRequest::from_confidential_hart(flow.confidential_hart()).handle(flow),
            VsEcall(_) => InvalidCall::from_confidential_hart(flow.confidential_hart()).handle(flow),
            GuestLoadPageFault => MmioLoadRequest::from_confidential_hart(flow.confidential_hart()).handle(flow),
            VirtualInstruction => VirtualInstruction::from_confidential_hart(flow.confidential_hart()).handle(flow),
            GuestStorePageFault => MmioStoreRequest::from_confidential_hart(flow.confidential_hart()).handle(flow),
            trap_reason => {
<<<<<<< HEAD
                debug!("Bug: Not supported trap cause {:?}, maybe due to incorrect exception delegation?", trap_reason);
                crate::debug::__print_hart_state(flow.confidential_hart().confidential_hart_state());
=======
                debug!(
                    "Bug when executing confidential hart {}. Not supported trap cause {:?}. mepc={:x} mtval={:x}",
                    flow.confidential_hart().confidential_hart_id(),
                    trap_reason,
                    flow.confidential_hart().csrs().mepc.read_from_main_memory(),
                    flow.confidential_hart().csrs().mtval.read()
                );
>>>>>>> 56cf4665
                ShutdownRequest::from_confidential_hart(flow.confidential_hart()).handle(flow)
            }
        }
    }

    /// Creates an instance of the confidential flow for the requested confidential hart. Returns error if it cannot steal the confidental
    /// hart, i.e., the confidential hart does not exist or it has been already assigned another physical hart.
    pub fn enter_from_non_confidential_flow(
        hardware_hart: &'a mut HardwareHart, confidential_vm_id: ConfidentialVmId, confidential_hart_id: usize,
    ) -> Result<(usize, Self), (&'a mut HardwareHart, Error)> {
        assert!(hardware_hart.confidential_hart().is_dummy());
        match ControlDataStorage::try_confidential_vm(confidential_vm_id, |mut confidential_vm| {
            confidential_vm.steal_confidential_hart(confidential_hart_id, hardware_hart)?;
            Ok(confidential_vm.allowed_external_interrupts())
        }) {
            Ok(allowed_external_interrupts) => Ok((allowed_external_interrupts, Self { hardware_hart })),
            Err(error) => Err((hardware_hart, error)),
        }
    }

    /// Moves in the finite state machine (FSM) from the confidential flow into non-confidential flow.
    pub fn into_non_confidential_flow(self) -> NonConfidentialFlow<'a> {
        // When moving back to the non-confidential flow, we always declassify enabled interrupts and timer configuration. This allows the
        // hypervisor to schedule the confidential VM timer and interrupts. Read the CoVE spec to learn more.
        let declassifier =
            DeclassifyToHypervisor::EnabledInterrupts(ExposeEnabledInterrupts::from_confidential_hart(self.confidential_hart()));

        ControlDataStorage::try_confidential_vm(self.confidential_vm_id(), |mut confidential_vm| {
            // Run heavy context switch when giving back the confidential hart to the confidential VM.
            confidential_vm.return_confidential_hart(self.hardware_hart);
            Ok(NonConfidentialFlow::create(self.hardware_hart).declassify_to_hypervisor_hart(declassifier))
        })
        // Below unwrap is safe because we are in the confidential flow that guarantees that the confidential VM with
        // the given id exists in the control data.
        .unwrap()
    }

    /// Resumes execution of the confidential hart after the confidential hart was not running on any physical hart.
    /// This is an entry point to the confidential flow from the non-confidential flow.
    pub fn resume_confidential_hart_execution(mut self) -> ! {
        // During the time when this confidential hart was not running, other confidential harts could have sent it
        // `remote commands`. We must process them before resuming confidential hart's execution.
        self.process_confidential_hart_remote_commands();

        // It might have happened, that this confidential hart has been shutdown when processing an IPI. I.e., there was
        // an IPI from other confidential hart that requested this confidential hart to shutdown. If this had happened, we
        // cannot resume this confidential hart anymore. We must exit to the hypervisor and inform it about it.
        if self.confidential_hart().lifecycle_state() == &HartLifecycleState::PoweredOff {
            crate::confidential_flow::handlers::shutdown::shutdown_confidential_hart(self);
        }

        // One of the reasons why this confidential hart was not running is that it could have sent a request (e.g., a hypercall or MMIO
        // load) to the hypervisor. We must handle the response or resume confidential hart's execution.
        use crate::core::control_data::ResumableOperation::*;
        match self.confidential_hart_mut().take_resumable_operation() {
            Some(SbiRequest()) => SbiResponse::from_hypervisor_hart(self.hypervisor_hart()).handle(self),
            Some(ResumeHart(v)) => v.handle(self),
            Some(MmioLoad(v)) => MmioLoadResponse::from_hypervisor_hart(self.hypervisor_hart(), v).handle(self),
            Some(MmioStore(v)) => MmioStoreResponse::from_hypervisor_hart(self.hypervisor_hart(), v).handle(self),
            Some(SharePage(v)) => SharePageComplete::from_hypervisor_hart(self.hypervisor_hart(), v).handle(self),
            None => self.exit_to_confidential_hart(),
        }
    }

    pub fn declassify_to_confidential_hart(mut self, declassifier: DeclassifyToConfidentialVm) -> Self {
        match declassifier {
            DeclassifyToConfidentialVm::SbiResponse(v) => v.declassify_to_confidential_hart(self.confidential_hart_mut()),
            DeclassifyToConfidentialVm::MmioLoadResponse(v) => v.declassify_to_confidential_hart(self.confidential_hart_mut()),
            DeclassifyToConfidentialVm::MmioStoreResponse(v) => v.declassify_to_confidential_hart(self.confidential_hart_mut()),
            DeclassifyToConfidentialVm::Resume(v) => v.declassify_to_confidential_hart(self.confidential_hart_mut()),
        }
        self
    }

    pub fn declassify_and_exit_to_confidential_hart(self, declassifier: DeclassifyToConfidentialVm) -> ! {
        self.declassify_to_confidential_hart(declassifier).exit_to_confidential_hart()
    }

    /// Applies transformation to the confidential hart and passes control to the context switch (assembly) that will
    /// execute the confidential hart on the hardware hart.
    pub fn apply_and_exit_to_confidential_hart(mut self, transformation: ApplyToConfidentialHart) -> ! {
        match transformation {
            ApplyToConfidentialHart::MmioAccessFault(v) => v.apply_to_confidential_hart(self.confidential_hart_mut()),
            ApplyToConfidentialHart::SbiResponse(v) => v.apply_to_confidential_hart(self.confidential_hart_mut()),
            ApplyToConfidentialHart::VirtualInstruction(v) => v.apply_to_confidential_hart(self.confidential_hart_mut()),
        }
        self.exit_to_confidential_hart()
    }

    pub fn exit_to_confidential_hart(mut self) -> ! {
        // We must restore the control and status registers (CSRs) that might have changed during execution of the security monitor.
        // We call it here because it is just before exiting to the assembly context switch, so we are sure that these CSRs have their
        // final values.
        let interrupts =
            self.confidential_hart().csrs().hvip.read_from_main_memory() | self.confidential_hart().csrs().vsip.read_from_main_memory();
        let address = self.confidential_hart_mut().address();
        self.confidential_hart().csrs().hvip.write(interrupts);
        self.confidential_hart().csrs().sscratch.write(address);
        unsafe { exit_to_confidential_hart_asm() }
    }
}

// ConfidentialFlow implementation that supports inter hart requests, including IPIs
impl<'a> ConfidentialFlow<'a> {
    /// Broadcasts the inter hart request to confidential harts of the currently executing confidential VM. Returns error if sending an IPI
    /// to other confidential hart failed or if there is too many pending IPI queued.
    pub fn broadcast_remote_command(
        &mut self, confidential_vm: &mut ConfidentialVm, confidential_hart_remote_command: ConfidentialHartRemoteCommand,
    ) -> Result<(), Error> {
        // Hack: For the time-being, we rely on the OpenSBI's implementation of physical IPIs. To use OpenSBI functions we
        // must set the mscratch register to the value expected by OpenSBI. We do it here, because we have access to the `HardwareHart`
        // that knows the original value of the mscratch expected by OpenSBI.
        self.hardware_hart.swap_mscratch();
        let result = confidential_vm.broadcast_remote_command(confidential_hart_remote_command);
        // We must revert the content of mscratch back to the value expected by our context switched.
        self.hardware_hart.swap_mscratch();
        result
    }

    /// Processes pending requests from other confidential harts by applying the corresponding state transformation to
    /// this confidential hart.
    ///
    /// This function must only be called when the hypervisor requested resume of confidential hart's execution or when
    /// a hardware hart executing a confidential hart is interrupted with the inter-processor-interrupt (IPI).
    fn process_confidential_hart_remote_commands(&mut self) {
        ControlDataStorage::try_confidential_vm(self.confidential_vm_id(), |mut confidential_vm| {
            confidential_vm.try_confidential_hart_remote_commands(
                self.confidential_hart_id(),
                |ref mut confidential_hart_remote_commands| {
                    confidential_hart_remote_commands.drain(..).for_each(|confidential_hart_remote_command| {
                        // The confidential flow has an ownership of the confidential hart because the confidential hart
                        // is assigned to the hardware hart.
                        self.confidential_hart_mut().execute(&confidential_hart_remote_command);
                    });
                    Ok(())
                },
            )
        })
        // below unwrap never panics because 1) the confidential_vm_id and confidential_hart_id are valid since we are in the
        // confidential flow of the finite state machine (FSM) that guarantees it and 2) the processing of inter hart
        // requests always succeeds.
        .unwrap();
    }
}

// ConfidentialFlow implementation that supports optional hart lifecycle transitions.
impl<'a> ConfidentialFlow<'a> {
    /// Delegates the state transition to the confidential hart. The confidential hart is intentionally encapsulated to prevent access to it
    /// other than via the ControlFlow.
    pub fn suspend_confidential_hart(&mut self) -> Result<(), Error> {
        self.confidential_hart_mut().transition_from_started_to_suspended()
    }

    /// Delegates the state transition to the confidential hart. The confidential hart is intentionally encapsulated to prevent access to it
    /// other than via the ControlFlow.
    pub fn stop_confidential_hart(&mut self) -> Result<(), Error> {
        self.confidential_hart_mut().transition_from_started_to_stopped()
    }

    /// Delegates the state transition to the confidential hart. The confidential hart is intentionally encapsulated to prevent access to it
    /// other than via the ControlFlow.
    pub fn resume_confidential_hart(&mut self, start_address: usize, opaque: usize) -> Result<(), Error> {
        self.confidential_hart_mut().transition_from_suspended_to_started(start_address, opaque)
    }

    /// Delegates the state transition to the confidential hart. The confidential hart is intentionally encapsulated to prevent access to it
    /// other than via the ControlFlow.
    pub fn shutdown_confidential_hart(&mut self) {
        self.confidential_hart_mut().transition_to_shutdown();
    }
}

impl<'a> ConfidentialFlow<'a> {
    pub fn set_resumable_operation(mut self, request: ResumableOperation) -> Self {
        self.confidential_hart_mut().set_resumable_operation(request);
        self
    }

    pub fn confidential_vm_id(&'a self) -> ConfidentialVmId {
        self.confidential_hart().confidential_vm_id().expect(Self::DUMMY_HART_ERROR_MSG)
    }

    fn confidential_hart_id(&'a self) -> usize {
        self.confidential_hart().confidential_hart_id()
    }

    fn confidential_hart_mut(&mut self) -> &mut ConfidentialHart {
        self.hardware_hart.confidential_hart_mut()
    }

    fn confidential_hart(&'a self) -> &ConfidentialHart {
        self.hardware_hart.confidential_hart()
    }

    fn hypervisor_hart(&'a self) -> &HypervisorHart {
        &self.hardware_hart.hypervisor_hart()
    }
}<|MERGE_RESOLUTION|>--- conflicted
+++ resolved
@@ -100,10 +100,6 @@
             VirtualInstruction => VirtualInstruction::from_confidential_hart(flow.confidential_hart()).handle(flow),
             GuestStorePageFault => MmioStoreRequest::from_confidential_hart(flow.confidential_hart()).handle(flow),
             trap_reason => {
-<<<<<<< HEAD
-                debug!("Bug: Not supported trap cause {:?}, maybe due to incorrect exception delegation?", trap_reason);
-                crate::debug::__print_hart_state(flow.confidential_hart().confidential_hart_state());
-=======
                 debug!(
                     "Bug when executing confidential hart {}. Not supported trap cause {:?}. mepc={:x} mtval={:x}",
                     flow.confidential_hart().confidential_hart_id(),
@@ -111,7 +107,7 @@
                     flow.confidential_hart().csrs().mepc.read_from_main_memory(),
                     flow.confidential_hart().csrs().mtval.read()
                 );
->>>>>>> 56cf4665
+                crate::debug::__print_hart_state(flow.confidential_hart().confidential_hart_state());
                 ShutdownRequest::from_confidential_hart(flow.confidential_hart()).handle(flow)
             }
         }
