--- conflicted
+++ resolved
@@ -109,14 +109,9 @@
         hardware_hart: &'a mut HardwareHart, confidential_vm_id: ConfidentialVmId, confidential_hart_id: usize,
     ) -> Result<(usize, Self), (&'a mut HardwareHart, Error)> {
         assert!(hardware_hart.confidential_hart().is_dummy());
-<<<<<<< HEAD
         match ControlDataStorage::try_confidential_vm(confidential_vm_id, |mut confidential_vm| {
-            confidential_vm.steal_confidential_hart(confidential_hart_id, hardware_hart)
-=======
-        match ControlData::try_confidential_vm(confidential_vm_id, |mut confidential_vm| {
             confidential_vm.steal_confidential_hart(confidential_hart_id, hardware_hart)?;
             Ok(confidential_vm.allowed_external_interrupts())
->>>>>>> 0b2eef31
         }) {
             Ok(allowed_external_interrupts) => Ok((allowed_external_interrupts, Self { hardware_hart })),
             Err(error) => Err((hardware_hart, error)),
@@ -172,11 +167,7 @@
             DeclassifyToConfidentialVm::SbiResponse(v) => v.declassify_to_confidential_hart(self.confidential_hart_mut()),
             DeclassifyToConfidentialVm::MmioLoadResponse(v) => v.declassify_to_confidential_hart(self.confidential_hart_mut()),
             DeclassifyToConfidentialVm::MmioStoreResponse(v) => v.declassify_to_confidential_hart(self.confidential_hart_mut()),
-<<<<<<< HEAD
-            DeclassifyToConfidentialVm::SetTimer(v) => v.declassify_to_confidential_hart(self.confidential_hart_mut()),
-=======
             DeclassifyToConfidentialVm::Resume(v) => v.declassify_to_confidential_hart(self.confidential_hart_mut()),
->>>>>>> 0b2eef31
         }
         self
     }
