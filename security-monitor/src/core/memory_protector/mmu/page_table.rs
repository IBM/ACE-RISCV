// SPDX-FileCopyrightText: 2023 IBM Corporation
// SPDX-FileContributor: Wojciech Ozga <woz@zurich.ibm.com>, IBM Research - Zurich
// SPDX-License-Identifier: Apache-2.0
use crate::core::architecture::HgatpMode;
use crate::core::memory_layout::{ConfidentialMemoryAddress, ConfidentialVmPhysicalAddress, NonConfidentialMemoryAddress};
use crate::core::memory_protector::mmu::page_table_entry::{
    PageTableAddress, PageTableBits, PageTableConfiguration, PageTableEntry, PageTablePermission,
};
use crate::core::memory_protector::mmu::page_table_level::PageTableLevel;
use crate::core::memory_protector::mmu::paging_system::PagingSystem;
use crate::core::memory_protector::{PageSize, SharedPage};
use crate::core::page_allocator::{Allocated, Page, PageAllocator};
use crate::error::Error;
use alloc::boxed::Box;
use alloc::vec::Vec;

<<<<<<< HEAD
/// Represents an architectural 2nd level page table that defines the guest physical to real address translation. The security monitor fully
/// controls these mappings for confidential VMs. These page tables are stored in confidential memory (use `Page<Allocated>`).
///
/// We represent page table in two ways, logical and serialized, and make sure both are always equivalent, i.e., changes to the logical
/// representation triggers changes to the serialized representation, so these two are always synced. Since the security monitor is
=======
/// Represents the architectural 2nd level page table that configures guest physical to real address translation. The security monitor fully controls these mappings for confidential VMs.
///
/// We represent page tables in two ways, logical and serialized, and make sure both are always equivalent, i.e., changes to the logical
/// representation trigger changes to the serialized representation, so these two are always synced. Since the security monitor is
>>>>>>> 7993f71c
/// uninterruptible and access to page table configuration is synchronized for different security monitor threads, the changes are
/// considered atomic.
///
/// # Safety
///
/// During the execution of a confidential hart, MMU might traverse the serialized representation. Our changes to this representation must
/// be atomic, so that MMU always reads a valid configuration.
pub struct PageTable {
    level: PageTableLevel,
    paging_system: PagingSystem,
    /// Serialized representation stores the architecture-specific, binary representation of the page table configuration that is read by
    /// the MMU.
    serialized_representation: Page<Allocated>,
    /// Logical representation stores a strongly typed page table configuration used by security monitor.
    logical_representation: Vec<PageTableEntry>,
}

impl PageTable {
    /// This functions copies recursively page table structure from non-confidential memory to confidential memory. It
    /// allocated a page in confidential memory for every page table. After this function executes, a valid page table
    /// configuration is in the confidential memory. Returns error if there is not enough memory to allocate this data structure.
    ///
    /// If the input page table configuration has two page table entries that point to the same page, then the copied page table
    /// configuration will have two page table entries pointing to different pages of the same content.
    ///
    /// # Guarantees
    ///
    /// The copied page table configuration:
    ///   * does not have cycles,
    ///   * all page tables are in confidential memory,
    ///   * all `leaf` page table entries point to unique data page in confidential memory,
    ///   * all `pointer` page table entries point to another page table belonging to the same page table configuration.
    ///
    /// This is a recursive function, which deepest execution is not larger than the number of paging system levels.
    pub fn copy_from_non_confidential_memory(
        address: NonConfidentialMemoryAddress, paging_system: PagingSystem, level: PageTableLevel,
    ) -> Result<Self, Error> {
        let mut serialized_representation = PageAllocator::acquire_page(paging_system.memory_page_size(level))?
            .copy_from_non_confidential_memory(address)
            .map_err(|_| Error::PageTableCorrupted())?;

        let logical_representation = (0..serialized_representation.size().in_bytes())
            .step_by(paging_system.entry_size())
            .map(|index| {
                // below unwrap is ok because we iterate over indices of the page table memory, so `index` is valid.
                let entry_raw = serialized_representation.read(index).unwrap();
                let page_table_entry = if !PageTableBits::is_valid(entry_raw) {
                    PageTableEntry::NotValid
                } else if PageTableBits::is_leaf(entry_raw) {
                    let address = NonConfidentialMemoryAddress::new(PageTableAddress::decode(entry_raw))?;
                    let page_size = paging_system.page_size(level);
                    let page = PageAllocator::acquire_page(page_size)?
                        .copy_from_non_confidential_memory(address)
                        .map_err(|_| Error::PageTableCorrupted())?;
                    let configuration = PageTableConfiguration::decode(entry_raw);
                    let permission = PageTablePermission::decode(entry_raw);
                    PageTableEntry::PageWithConfidentialVmData(Box::new(page), configuration, permission)
                } else {
                    let lower_level = level.lower().ok_or(Error::PageTableCorrupted())?;
                    let address = NonConfidentialMemoryAddress::new(PageTableAddress::decode(entry_raw))?;
                    let page_table = Self::copy_from_non_confidential_memory(address, paging_system, lower_level)?;
                    let configuration = PageTableConfiguration::decode(entry_raw);
                    PageTableEntry::PointerToNextPageTable(Box::new(page_table), configuration)
                };
                serialized_representation.write(index, page_table_entry.encode()).unwrap();
                Ok(page_table_entry)
            })
            .collect::<Result<Vec<PageTableEntry>, Error>>()?;
        Ok(Self { level, paging_system, serialized_representation, logical_representation })
    }

    /// Creates an empty page table for the given page table level. Returns error if there is not enough memory to allocate this data
    /// structure.
    pub fn empty(paging_system: PagingSystem, level: PageTableLevel) -> Result<Self, Error> {
        let serialized_representation = PageAllocator::acquire_page(paging_system.memory_page_size(level))?.zeroize();
        let number_of_entries = serialized_representation.size().in_bytes() / paging_system.entry_size();
        let logical_representation = Vec::with_capacity(number_of_entries);
        Ok(Self { level, paging_system, serialized_representation, logical_representation })
    }

    /// This function maps the confidential VM's physical address into the address of the page allocated by the hypervisor.
    ///
    /// This is a recursive function, which deepest execution is not larger than the number of paging system levels.
    ///
    /// # Guarantees
    ///
    /// Successful execution of this function results in:
    ///   * The mapping of guest physical address to a real physical address in non-confidential memory,
    ///   * The mapped shared page is inside the non-confidential memory,
    ///   * Any previous mapping at the given guest physical address is overwritten,
    ///   * If the previous mapping pointed to a page in confidential memory, this page is deallocated and returned to the page allocator.
    ///
    /// # Confidential VM execution correctness
    ///
    /// The caller of this function must ensure that he synchronizes changes to page table configuration, i.e., by clearing address
    /// translation caches.
    pub fn map_shared_page(
        &mut self, hypervisor_address: NonConfidentialMemoryAddress, page_size: PageSize,
        confidential_vm_physical_address: ConfidentialVmPhysicalAddress,
    ) -> Result<(), Error> {
        let page_size_at_current_level = self.paging_system.page_size(self.level);
<<<<<<< HEAD
        ensure!(page_size_at_current_level >= page_size, Error::InvalidArgument())?;
=======
        assure!(page_size_at_current_level >= page_size, Error::InvalidArgument())?;
>>>>>>> 7993f71c
        let virtual_page_number = self.paging_system.vpn(&confidential_vm_physical_address, self.level);

        if page_size_at_current_level > page_size {
            // We are at the intermediary page table. We will recursively go to the next page table, creating it in case it does not exist.
            match self.logical_representation.get_mut(virtual_page_number).ok_or_else(|| Error::PageTableConfiguration())? {
                PageTableEntry::PointerToNextPageTable(next_page_table, _) => {
                    next_page_table.map_shared_page(hypervisor_address, page_size, confidential_vm_physical_address)?;
                }
                PageTableEntry::NotValid => {
                    let mut next_page_table = Box::new(PageTable::empty(self.paging_system, self.level)?);
                    next_page_table.map_shared_page(hypervisor_address, page_size, confidential_vm_physical_address)?;
                    let new_page_table_entry = PageTableEntry::PointerToNextPageTable(next_page_table, PageTableConfiguration::empty());
                    self.set_entry(virtual_page_number, new_page_table_entry);
                }
                _ => {
                    // We do not support corner cases when the confidential VM requests the creation of a shared page within another
                    // page (shared or confidential) of larger size. We end the recursion returning error.
                    return Err(Error::PageTableConfiguration());
                }
            }
        } else {
            // We are at the correct page table level at which we must create the page table entry for the shared page. We will overwrite
            // whatever was there before. We end the recursion here.
            self.set_entry(
                virtual_page_number,
                PageTableEntry::PageSharedWithHypervisor(
                    SharedPage::new(hypervisor_address, page_size, confidential_vm_physical_address)?,
                    PageTableConfiguration::shared_page_configuration(),
                    PageTablePermission::shared_page_permission(),
                ),
            );
        }
        Ok(())
    }

    /// Removes a shared page from the address space of the confidential VM. Returns error if there is no shared page mapped at the given
    /// address. Returns the size of the unmapped shared page on succeess.
    ///
    /// This is a recursive function, which deepest execution is not larger than the number of paging system levels.
    ///
    /// # Confidential VM execution correctness
    ///
    /// The caller of this function must ensure that he synchronizes changes to page table configuration, i.e., by clearing address
    /// translation caches.
    pub fn unmap_shared_page(&mut self, address: &ConfidentialVmPhysicalAddress) -> Result<PageSize, Error> {
        let virtual_page_number = self.paging_system.vpn(address, self.level);
        match self.logical_representation.get_mut(virtual_page_number).ok_or_else(|| Error::PageTableConfiguration())? {
            PageTableEntry::PointerToNextPageTable(next_page_table, _) => next_page_table.unmap_shared_page(address),
            PageTableEntry::PageSharedWithHypervisor(existing_address, _configuration, _permission) => {
                ensure!(&existing_address.confidential_vm_address == address, Error::PageTableConfiguration())?;
                self.set_entry(virtual_page_number, PageTableEntry::NotValid);
                Ok(self.paging_system.page_size(self.level))
            }
            _ => Err(Error::PageTableConfiguration()),
        }
    }

    /// Translates the guest physical address to host physical address by doing a page walk. Error is returned if there exists no mapping
    /// for the requested guest physical address or the address translates to a shared page.
    ///
    /// This is a recursive function, which deepest execution is not larger than the number of paging system levels.
    pub fn translate(&self, address: &ConfidentialVmPhysicalAddress) -> Result<ConfidentialMemoryAddress, Error> {
        let virtual_page_number = self.paging_system.vpn(address, self.level);
        match self.logical_representation.get(virtual_page_number).ok_or_else(|| Error::PageTableConfiguration())? {
            PageTableEntry::PointerToNextPageTable(next_page_table, _) => next_page_table.translate(address),
            PageTableEntry::PageWithConfidentialVmData(page, _configuration, _permission) => {
                let page_offset = self.paging_system.page_offset(address, self.level);
                // below unsafe is ok because page_offset recorded in the page table entry is lower than the page size. Thus, we the
                // resulting address will still be in confidential memory because the page is in confidential memory by definition.
                Ok(unsafe { page.address().add(page_offset, page.end_address_ptr())? })
            }
            _ => Err(Error::AddressTranslationFailed()),
        }
    }

    /// Returns the physical address in confidential memory of the page table configuration.
    pub fn address(&self) -> usize {
        self.serialized_representation.start_address()
    }

    pub fn hgatp_mode(&self) -> HgatpMode {
        self.paging_system.hgatp_mode()
    }

    /// Set a new page table entry at the given index, replacing whatever was there before.
    fn set_entry(&mut self, virtual_page_number: usize, entry: PageTableEntry) {
        self.serialized_representation.write(self.paging_system.entry_size() * virtual_page_number, entry.encode()).unwrap();
        let entry_to_remove = core::mem::replace(&mut self.logical_representation[virtual_page_number], entry);
        if let PageTableEntry::PageWithConfidentialVmData(page, _, _) = entry_to_remove {
            PageAllocator::release_pages(alloc::vec![page.deallocate()]);
        }
    }

    /// Recursively clears the entire page table configuration, releasing all pages to the PageAllocator.
    pub fn deallocate(mut self) {
        let mut pages = Vec::with_capacity(self.logical_representation.len() + 1);
        pages.push(self.serialized_representation.deallocate());
        self.logical_representation.drain(..).for_each(|entry| match entry {
            PageTableEntry::PointerToNextPageTable(next_page_table, _) => {
                next_page_table.deallocate();
            }
            PageTableEntry::PageWithConfidentialVmData(page, _configuration, _permission) => {
                pages.push(page.deallocate());
            }
            _ => {}
        });
        PageAllocator::release_pages(pages);
    }
}<|MERGE_RESOLUTION|>--- conflicted
+++ resolved
@@ -14,18 +14,11 @@
 use alloc::boxed::Box;
 use alloc::vec::Vec;
 
-<<<<<<< HEAD
 /// Represents an architectural 2nd level page table that defines the guest physical to real address translation. The security monitor fully
 /// controls these mappings for confidential VMs. These page tables are stored in confidential memory (use `Page<Allocated>`).
 ///
 /// We represent page table in two ways, logical and serialized, and make sure both are always equivalent, i.e., changes to the logical
 /// representation triggers changes to the serialized representation, so these two are always synced. Since the security monitor is
-=======
-/// Represents the architectural 2nd level page table that configures guest physical to real address translation. The security monitor fully controls these mappings for confidential VMs.
-///
-/// We represent page tables in two ways, logical and serialized, and make sure both are always equivalent, i.e., changes to the logical
-/// representation trigger changes to the serialized representation, so these two are always synced. Since the security monitor is
->>>>>>> 7993f71c
 /// uninterruptible and access to page table configuration is synchronized for different security monitor threads, the changes are
 /// considered atomic.
 ///
@@ -127,11 +120,7 @@
         confidential_vm_physical_address: ConfidentialVmPhysicalAddress,
     ) -> Result<(), Error> {
         let page_size_at_current_level = self.paging_system.page_size(self.level);
-<<<<<<< HEAD
         ensure!(page_size_at_current_level >= page_size, Error::InvalidArgument())?;
-=======
-        assure!(page_size_at_current_level >= page_size, Error::InvalidArgument())?;
->>>>>>> 7993f71c
         let virtual_page_number = self.paging_system.vpn(&confidential_vm_physical_address, self.level);
 
         if page_size_at_current_level > page_size {
