--- conflicted
+++ resolved
@@ -3,11 +3,7 @@
 use crate::core::architecture::CSR;
 
 extern "C" {
-<<<<<<< HEAD
-    fn sbi_timer_event_start(next_event: u64);
-=======
     fn sbi_timer_value() -> u64;
->>>>>>> 4b4bafbf
 }
 
 pub struct TimerController<'a, 'b> {
@@ -17,15 +13,10 @@
 
 impl<'a, 'b> TimerController<'a, 'b> {
     pub fn new(confidential_flow: &'a mut ConfidentialFlow<'b>) -> Self {
-<<<<<<< HEAD
-        let addr = 0x200BFF8;
-        let current_time = unsafe { (addr as *const u64).read_volatile() } as usize;
-=======
         confidential_flow.swap_mscratch();
         let current_time = (unsafe { sbi_timer_value() }) as usize;
         confidential_flow.swap_mscratch();
 
->>>>>>> 4b4bafbf
         Self { current_time, confidential_flow }
     }
 
@@ -81,14 +72,10 @@
     }
 
     pub fn restore_vs_timer(&mut self) {
-<<<<<<< HEAD
-        let mtimecmp = self.read_mtimecmp();
-=======
         let mut mtimecmp = self.read_mtimecmp();
         if mtimecmp < self.current_time {
             mtimecmp = self.current_time + 10000;
         }
->>>>>>> 4b4bafbf
         self.confidential_flow.confidential_hart_mut().csrs_mut().stimecmp = mtimecmp;
 
         if let Some(v) = self.confidential_flow.confidential_hart_mut().csrs_mut().vstimecmp {
@@ -108,25 +95,8 @@
     }
 
     fn read_mtimecmp(&mut self) -> usize {
-<<<<<<< HEAD
-        let hart_id = CSR.mhartid.read();
-        let addr = 0x2004000 + hart_id * 8;
-        let mtimecmp = unsafe { (addr as *const u64).read_volatile() } as usize;
-        mtimecmp
-    }
-
-    fn set_m_timer(&mut self, next_event: usize) {
-        // let hart_id = CSR.mhartid.read();
-        // let addr = 0x2004000 + hart_id * 8;
-        // let timer = unsafe { (addr as *const u64).write_volatile() } as usize;
-        // timer
-        self.confidential_flow.swap_mscratch();
-        unsafe { sbi_timer_event_start(next_event as u64) };
-        self.confidential_flow.swap_mscratch();
-=======
         let addr = 0x2004000 + CSR.mhartid.read() * 8;
         unsafe { (addr as *const usize).read_volatile() }
->>>>>>> 4b4bafbf
     }
 
     pub fn set_s_timer(&mut self) {
