--- conflicted
+++ resolved
@@ -43,30 +43,26 @@
 impl ConfidentialHart {
     /// Configuration of RISC-V exceptions for confidential hart
     const EXCEPTION_DELEGATION: usize = (1 << CAUSE_MISALIGNED_FETCH)
-<<<<<<< HEAD
         | (1 << CAUSE_FETCH_ACCESS)
+        // | (1 << CAUSE_ILLEGAL_INSTRUCTION)
         | (1 << CAUSE_BREAKPOINT)
-=======
-        | (1 << CAUSE_ILLEGAL_INSTRUCTION)
-        | (1 << 1)
-        | (1 << 2)
-        | (1 << 3)
-        | (1 << 4)
-        | (1 << 5)
-        | (1 << 6)
-        | (1 << 7)
-        | (1 << CAUSE_BREAKPOINT)
+        | (1 << CAUSE_MISALIGNED_LOAD)
+        | (1 << CAUSE_LOAD_ACCESS)
+        | (1 << CAUSE_MISALIGNED_STORE)
         | (1 << CAUSE_STORE_ACCESS)
->>>>>>> 3d123df6
         | (1 << CAUSE_USER_ECALL)
         | (1 << CAUSE_FETCH_PAGE_FAULT)
         | (1 << CAUSE_LOAD_PAGE_FAULT)
         | (1 << CAUSE_STORE_PAGE_FAULT);
-    const INITIAL_MSTATUS: usize =
-        ((1 << CSR_MSTATUS_MPV) | (1 << CSR_MSTATUS_MPP) | (1 << CSR_MSTATUS_SIE) | (1 << CSR_MSTATUS_SPIE) | (1 << CSR_SSTATUS_FS))
-            & !(1 << CSR_MSTATUS_MPIE);
+    const INITIAL_MSTATUS: usize = ((1 << CSR_MSTATUS_MPV)
+        | (1 << CSR_MSTATUS_MPP)
+        | (1 << CSR_MSTATUS_SIE)
+        | (1 << CSR_MSTATUS_SPIE)
+        | (1 << CSR_SSTATUS_FS)
+        | (1 << CSR_SSTATUS_UXL))
+        & !(1 << CSR_MSTATUS_MPIE);
     const INITIAL_HSTATUS: usize = (1 << CSR_HSTATUS_VTW) | (1 << CSR_HSTATUS_SPVP) | (1 << CSR_HSTATUS_UXL) | (1 << CSR_SSTATUS_FS);
-    const INITIAL_SSTATUS: usize = (1 << CSR_SSTATUS_SPIE) | (1 << CSR_SSTATUS_UXL);
+    const INITIAL_SSTATUS: usize = (1 << CSR_SSTATUS_SPIE) | (1 << CSR_SSTATUS_UXL) | (1 << CSR_SSTATUS_FS);
     /// Configuration of delegation of RISC-V interrupts that will trap directly in the confidential hart. All other interrupts will trap in
     /// the security monitor.
     const INTERRUPT_DELEGATION: usize = MIE_VSSIP_MASK | MIE_VSTIP_MASK | MIE_VSEIP_MASK | 1 << 12;
@@ -102,13 +98,11 @@
         // the `vsie` register reflects `hie`, so we set up `hie` allowing only VS-level interrupts
         confidential_hart_state.csrs_mut().hie.save_value_in_main_memory(Self::INTERRUPT_DELEGATION);
         // Allow only hypervisor's timer interrupts to preemt confidential VM's execution
-<<<<<<< HEAD
-        confidential_hart_state.csrs_mut().mie.save_value_in_main_memory(MIE_STIP_MASK);
+        confidential_hart_state
+            .csrs_mut()
+            .mie
+            .save_value_in_main_memory(MIE_STIP_MASK | MIE_MTIP_MASK | MIE_MEIP_MASK | MIE_MSIP_MASK | MIE_SSIP_MASK);
         // confidential_hart_state.csrs_mut().htimedelta.save_value_in_main_memory(htimedelta);
-=======
-        confidential_hart_state.csrs_mut().mie.save_value_in_main_memory(MIE_STIP_MASK | MIE_MTIP_MASK | MIE_MEIP_MASK | MIE_SSIP_MASK);
-        confidential_hart_state.csrs_mut().htimedelta.save_value_in_main_memory(htimedelta);
->>>>>>> 3d123df6
         // Setup the M-mode trap handler to the security monitor's entry point
         confidential_hart_state.csrs_mut().mtvec.save_value_in_main_memory(enter_from_confidential_hart_asm as usize);
 
@@ -123,11 +117,7 @@
         confidential_hart_state.csrs_mut().scounteren.save_value_in_main_memory(0x7f);
 
         // assert!(HardwareSetup::is_extension_supported(HardwareExtension::SupervisorTimerExtension));
-<<<<<<< HEAD
-        // Preempt execution as fast as possible to allow hypervisor control confidential hart execution duration
-=======
         // // Preempt execution as fast as possible to allow hypervisor control confidential hart execution duration
->>>>>>> 3d123df6
         // confidential_hart_state.sstc_mut().stimecmp.save_value_in_main_memory(0);
 
         if HardwareSetup::is_extension_supported(HardwareExtension::FloatingPointExtension) {
