// SPDX-FileCopyrightText: 2023 IBM Corporation
// SPDX-FileContributor: Wojciech Ozga <woz@zurich.ibm.com>, IBM Research - Zurich
// SPDX-License-Identifier: Apache-2.0
use crate::core::control_data::{ControlData, HardwareHart, CONTROL_DATA};
use crate::core::memory_tracker::{MemoryTracker, Page, UnAllocated, MEMORY_TRACKER};
use crate::core::mmu::PageSize;
<<<<<<< HEAD
use crate::core::pmp::{ConfidentialMemoryAddress, MemoryLayout, MEMORY_LAYOUT};
=======
>>>>>>> 9eb72f06
use crate::error::{Error, HardwareFeatures, InitType, NOT_INITIALIZED_HART, NOT_INITIALIZED_HARTS};
use alloc::vec::Vec;
use core::mem::size_of;
use fdt::Fdt;
<<<<<<< HEAD
use pointers_utility::ptr_byte_add_mut;
=======
use pointers_utility::{ptr_align, ptr_byte_add_mut, ptr_byte_offset};
>>>>>>> 9eb72f06
use spin::{Mutex, Once, RwLock};

extern "C" {
    fn enter_from_hypervisor_or_vm_asm() -> !;
}

<<<<<<< HEAD
/// A *private* static array of hart states stores the hypervisor's harts states.
/// Safe rust code cannot access this structure. We store the memory addresses
/// of individual HardwareHart structure in the mscratch register. Thus, the
/// assembly code of the context switch can store and load data from this data
/// structure.
/// Initialization procedure must guarantee that the mscratch register contains
/// the address of the memory region that stores the state of the executing hart.
static HARTS_STATES: Once<Mutex<Vec<HardwareHart>>> = Once::new();

/// This is the entry point to the security monitor. It is called by the booting firmware (e.g., OpenSBI)
/// during the boot process. After the return, the control flow returns to the booting firmware,
/// which eventually passes the execution control to untrusted code (hypervisor). After this function returns
/// the security guarantees of ACE hold.
=======
// A *private* static array of hart states stores the hypervisor's harts states.
// Safe rust code cannot access this structure. We store the memory addresses
// of individual HardwareHart structure in the mscratch register. Thus, the
// assembly code of the context switch can store and load data from this data
// structure.
// Initialization procedure must guarantee that the mscratch register contains
// the address of the memory region that stores the state of the executing hart.
static HARTS_STATES: Once<Mutex<Vec<HardwareHart>>> = Once::new();

/// This is the entry point to the security monitor. It is called
/// by the OpenSBI during the boot process. After the return, the control
/// flow returns to the OpenSBI, which continues booting the hypervisor.
>>>>>>> 9eb72f06
#[no_mangle]
extern "C" fn init_security_monitor_asm(flattened_device_tree_address: *const u8) {
    debug!("initializing the ACE extension");
    if let Err(error) = init_security_monitor(flattened_device_tree_address) {
        debug!("Failed to initialize the ACE extension: {:?}", error);
    }
}
<<<<<<< HEAD

/// Initializes the security monitor.
/// The pointer to the flattened device tree is trusted.
fn init_security_monitor(flattened_device_tree_address: *const u8) -> Result<(), Error> {
    let fdt = unsafe { Fdt::from_ptr(flattened_device_tree_address)? };

    let number_of_harts = read_number_of_cpus(&fdt)?;

    // TODO: make sure the system has enough physical memory
    let (confidential_memory_start, confidential_memory_end) = read_memory_region(&fdt)?;

    // Isolate the confidential memory region using PMP and IOPMP
    split_memory_into_confidential_and_non_confidential(&confidential_memory_start, confidential_memory_end)?;
    protect_confidential_memory_from_io_devices();

    // Create page tokens, heap, memory tracker
    init_confidential_memory(confidential_memory_start, confidential_memory_end, number_of_harts)?;

    // Enable entry points to the security monitor by taking control over
    // specific interrupts.
    set_delegation()?;

    // if we reached this line, then the security monitor has been correctly
    // initialized.
    Ok(())
}

fn read_number_of_cpus(fdt: &Fdt) -> Result<usize, Error> {
    const RISCV_ARCH: &str = "rv64";
    const ATOMIC_EXTENSION: char = 'a';
    const HYPERVISOR_EXTENSION: char = 'h';
    const FDT_RISCV_ISA: &str = "riscv,isa";
    let required_extensions = &[ATOMIC_EXTENSION, HYPERVISOR_EXTENSION];

    // Assumption: all harts in the system can run the security monitor
    // and thus we expect that everyone hart implements all required features
    for (cpu_id, cpu) in fdt.cpus().enumerate() {
        // example riscv,isa value: rv64imafdch_zicsr_zifencei_zba_zbb_zbc_zbs
        let isa = cpu.property(FDT_RISCV_ISA).ok_or(Error::FdtParsing())?.as_str().unwrap_or("");
        let extensions = &isa.split('_').next().unwrap_or(&"")[RISCV_ARCH.len()..];
        debug!("Hart #{}: {:?}", cpu_id, isa);

        // make sure the CPU has the required architecture
        assure!(isa.starts_with(RISCV_ARCH), Error::NotSupportedHardware(HardwareFeatures::InvalidCpuArch))?;
        // make sure the CPU supports all required ISA extensions
        required_extensions.into_iter().try_for_each(|ext| {
            assure!(extensions.contains(*ext), Error::NotSupportedHardware(HardwareFeatures::NoCpuExtension(*ext)))
        })?;
    }

    Ok(fdt.cpus().count())
}
=======

fn init_security_monitor(flattened_device_tree_address: *const u8) -> Result<(), Error> {
    // Safety: pointer to the flattened device tree is trusted.
    let fdt = unsafe { Fdt::from_ptr(flattened_device_tree_address)? };

    let number_of_harts = read_number_of_cpus(&fdt)?;

    // TODO: make sure the system has enough physical memory
    let (confidential_memory_base_address, confidential_memory_end_address) = read_memory_region(&fdt)?;

    // Isolate the confidential memory region using PMP and IOPMP
    configure_pmps(confidential_memory_base_address, confidential_memory_end_address)?;
    configure_iopmps();

    // Create page tokens, heap,
    init_confidential_memory(confidential_memory_base_address, confidential_memory_end_address, number_of_harts)?;

    set_delegation()?;

    // if we reached this line, then the security monitor has been correctly
    // initialized. This means that we can generate attestation keys

    Ok(())
}

fn read_number_of_cpus(fdt: &Fdt) -> Result<usize, Error> {
    const RISCV_ARCH: &str = "rv64";
    const ATOMIC_EXTENSION: char = 'a';
    const HYPERVISOR_EXTENSION: char = 'h';
    const FDT_RISCV_ISA: &str = "riscv,isa";
    let required_extensions = &[ATOMIC_EXTENSION, HYPERVISOR_EXTENSION];

    // Assumption: all harts in the system can run the security monitor
    // and thus we expect that everyone hart implements all required features
    for (cpu_id, cpu) in fdt.cpus().enumerate() {
        // example riscv,isa value: rv64imafdch_zicsr_zifencei_zba_zbb_zbc_zbs
        let isa = cpu.property(FDT_RISCV_ISA).ok_or(Error::FdtParsing())?.as_str().unwrap_or("");
        let extensions = &isa.split('_').next().unwrap_or(&"")[RISCV_ARCH.len()..];
        debug!("Hart #{}: {:?}", cpu_id, isa);

        // make sure the CPU has the required architecture
        assure!(isa.starts_with(RISCV_ARCH), Error::NotSupportedHardware(HardwareFeatures::InvalidCpuArch))?;
        // make sure the CPU supports all required ISA extensions
        required_extensions.into_iter().try_for_each(|ext| {
            assure!(extensions.contains(*ext), Error::NotSupportedHardware(HardwareFeatures::NoCpuExtension(*ext)))
        })?;
    }

    Ok(fdt.cpus().count())
}

fn read_memory_region(fdt: &Fdt) -> Result<(*mut usize, *const usize), Error> {
    // TODO: FDT may contain multiple regions. For now, we assume there is only one region in the FDT.
    // This assumption is fine for the emulated environment (QEMU).
    let fdt_memory_region = fdt.memory().regions().next().ok_or(Error::Init(InitType::FdtMemory))?;
    // Safety: We own all the memory because we are early in the boot process and have full rights
    // to split memory according to our needs. Thus, it is fine to cast `usize` to `*mut usize`
    // Information read from FDT is trusted. So we trust that we read the correct start and size of the
    // memory.
    let memory_start = fdt_memory_region.starting_address as *mut usize;
    // In assembly that executed this initialization function splitted the memory into two regions where
    // the second region's size is equal or greater than the first ones.
    let non_confidential_memory_size = fdt_memory_region.size.unwrap_or(0);
    let confidential_memory_size = non_confidential_memory_size;
    let memory_size = non_confidential_memory_size + confidential_memory_size;
    let memory_end = memory_start.wrapping_byte_add(memory_size) as *const usize;
    debug!("Memory {:#?}-{:#?}", memory_start, memory_end);

    // First region of memory is defined as non-confidential memory
    let non_confidential_memory_start = memory_start;
    let non_confidential_memory_end =
        ptr_byte_add_mut(non_confidential_memory_start, non_confidential_memory_size, memory_end)
            .map_err(|_| Error::Init(InitType::MemoryBoundary))?;
    debug!("Non-confidential memory {:#?}-{:#?}", non_confidential_memory_start, non_confidential_memory_end);

    // Second region of memory is defined as confidential memory
    let confidential_memory_start = non_confidential_memory_end;
    let confidential_memory_end = memory_end;
    debug!("Confidential memory {:#?}-{:#?}", confidential_memory_start, confidential_memory_end);

    Ok((confidential_memory_start, confidential_memory_end))
}

fn configure_iopmps() {
    debug!("TODO: implement IOPMP setup");
}

/// This function is called only once during the initialization of the security
/// monitor during the boot process. This function initializes secure monitor's
/// memory management like allocators.
fn init_confidential_memory(
    start_address: *mut usize, mut end_address: *const usize, number_of_harts: usize,
) -> Result<(), Error> {
    const NUMBER_OF_HEAP_PAGES: usize = 4 * 1024;
    // Safety: initialization order is crucial for safety because at some point we
    // start allocating objects on heap, e.g., page tokens. We have to first
    // initialize the global allocator, which permits us to use heap. To initialize heap
    // we need to decide what is the confidential memory address range and split this memory
    // into regions owned by heap allocator and page allocator (memory tracker).

    // We align the start of the confidential memory to the smalles possible page size (4KiB on RISC-V)
    // and make sure that its size is the multiply of this page size.
    let start_address = ptr_align(start_address, PageSize::smallest().in_bytes(), end_address)
        .map_err(|_| Error::Init(InitType::NotEnoughMemory))?;
    // Let's make sure that the end of the confidential memory is properly aligned.
    let memory_size = ptr_byte_offset(end_address, start_address);
    let memory_size = usize::try_from(memory_size).map_err(|_| Error::Init(InitType::NotEnoughMemory))?;
    let number_of_pages = memory_size / PageSize::smallest().in_bytes();
    let memory_size_in_bytes = number_of_pages * PageSize::smallest().in_bytes();
    if memory_size > memory_size_in_bytes {
        // we must modify the end_address because the current one is not a multiply of smalles page size
        end_address = ptr_byte_add_mut(start_address, memory_size_in_bytes, end_address)?;
    }
    // calculate if we have enough memory in the system to store page tokens. In the worst case we
    // have one page token for every possible page in the confidential memory.
    let size_of_a_page_token = size_of::<Page<UnAllocated>>();
    let number_of_pages_to_store_page_tokens = number_of_pages * size_of_a_page_token;
    let heap_pages = NUMBER_OF_HEAP_PAGES + (number_of_pages_to_store_page_tokens / PageSize::smallest().in_bytes());
    assure!(number_of_pages > heap_pages, Error::Init(InitType::NotEnoughMemory))?;
    // Set up the global allocator so we can start using alloc::*.
    let heap_size_in_bytes = heap_pages * PageSize::smallest().in_bytes();
    crate::core::heap::init_heap(start_address, heap_size_in_bytes);

    // Memory tracker starts directly after the heap
    let heap_end_address = ptr_byte_add_mut(start_address, heap_size_in_bytes, end_address)?;
    let memory_tracker_start_address = heap_end_address;
    assert!(memory_tracker_start_address.is_aligned_to(PageSize::smallest().in_bytes()));
    // Memory tracker takes ownership of the rest of the confidential memory.
    let memory_tracker_end_address = end_address;
    let memory_tracker = MemoryTracker::new(memory_tracker_start_address, memory_tracker_end_address)?;
    MEMORY_TRACKER.call_once(|| RwLock::new(memory_tracker));
    CONFIDENTIAL_MEMORY_RANGE.call_once(|| (start_address as usize)..(end_address as usize));

    // we need to allocate stack for the dumped state of each physical HART.
    let mut harts_states = Vec::with_capacity(number_of_harts);
    for hart_id in 0..number_of_harts {
        let stack = MemoryTracker::acquire_continous_pages(1, PageSize::Size2MiB)?.remove(0);
        debug!("HART[{}] stack {:x}-{:x}", hart_id, stack.start_address(), stack.end_address());
        harts_states.insert(hart_id, HardwareHart::init(hart_id, stack));
    }
    CONTROL_DATA.call_once(|| RwLock::new(ControlData::new()));
    HARTS_STATES.call_once(|| Mutex::new(harts_states));
>>>>>>> 9eb72f06

fn read_memory_region(fdt: &Fdt) -> Result<(ConfidentialMemoryAddress, *const usize), Error> {
    // TODO: FDT may contain multiple regions. For now, we assume there is only one region in the FDT.
    // This assumption is fine for the emulated environment (QEMU).
    let fdt_memory_region = fdt.memory().regions().next().ok_or(Error::Init(InitType::FdtMemory))?;
    // Safety: We own all the memory because we are early in the boot process and have full rights
    // to split memory according to our needs. Thus, it is fine to cast `usize` to `*mut usize`
    // Information read from FDT is trusted. So we trust that we read the correct start and size of the
    // memory.
    let memory_start = fdt_memory_region.starting_address as *mut usize;
    // In assembly that executed this initialization function splitted the memory into two regions where
    // the second region's size is equal or greater than the first ones.
    let non_confidential_memory_size = fdt_memory_region.size.unwrap_or(0);
    let confidential_memory_size = non_confidential_memory_size;
    let memory_size = non_confidential_memory_size + confidential_memory_size;
    let memory_end = memory_start.wrapping_byte_add(memory_size) as *const usize;
    debug!("Memory {:#?}-{:#?}", memory_start, memory_end);

    // First region of memory is defined as non-confidential memory
    let non_confidential_memory_start = memory_start;
    let non_confidential_memory_end =
        ptr_byte_add_mut(non_confidential_memory_start, non_confidential_memory_size, memory_end)
            .map_err(|_| Error::Init(InitType::MemoryBoundary))?;
    debug!("Non-confidential memory {:#?}-{:#?}", non_confidential_memory_start, non_confidential_memory_end);

    // Second region of memory is defined as confidential memory
    let confidential_memory_start = non_confidential_memory_end;
    let confidential_memory_end = memory_end;
    debug!("Confidential memory {:#?}-{:#?}", confidential_memory_start, confidential_memory_end);

    let (confidential_memory_address_start, confidential_memory_address_end, memory_layout) = MemoryLayout::init(
        non_confidential_memory_start,
        non_confidential_memory_end,
        confidential_memory_start,
        confidential_memory_end,
    )?;
    MEMORY_LAYOUT.call_once(|| memory_layout);

    Ok((confidential_memory_address_start, confidential_memory_address_end))
}

// OpenSBI set already PMPs to isolate OpenSBI firmware from the rest of the
// system PMP0 protects OpenSBI memory region while PMP1 defines the system
// range We will use PMP0 and PMP1 to protect the confidential memory region,
// PMP2 to protect the OpenSBI, and PMP3 to define the system range.
<<<<<<< HEAD
fn split_memory_into_confidential_and_non_confidential(
    confidential_memory_start: &ConfidentialMemoryAddress, confidential_memory_end: *const usize,
=======
fn configure_pmps(
    confidential_memory_base_address: *const usize, confidential_memory_end_address: *const usize,
>>>>>>> 9eb72f06
) -> Result<(), Error> {
    use riscv::register::{Permission, Range};
    const MINIMUM_NUMBER_OF_PMP_REQUIRED: usize = 4;
    const PMP_SHIFT: u16 = 2;

    // TODO: read how many PMPs are supported
    let number_of_pmps = 64;
    debug!("Number of PMPs={}", number_of_pmps);
    assure!(
        number_of_pmps >= MINIMUM_NUMBER_OF_PMP_REQUIRED,
        Error::NotSupportedHardware(HardwareFeatures::NotEnoughPmps)
    )?;

    // TODO: simplify to use a single PMP to isolate the confidential memory.
    // first shift PMP0, and PMP1 by two to make space for the confidential memory
    // PMPs
    let pmpcfg0 = riscv::register::pmpcfg0::read();
    let pmp0 = riscv::register::pmpaddr0::read();
    let pmp0cfg = pmpcfg0.into_config(0);
    let pmp1 = riscv::register::pmpaddr1::read();
    let pmp1cfg = pmpcfg0.into_config(1);
    unsafe {
        riscv::register::pmpaddr2::write(pmp0);
        riscv::register::pmpcfg0::set_pmp(2, pmp0cfg.range, pmp0cfg.permission, false);

        riscv::register::pmpaddr3::write(pmp1);
        riscv::register::pmpcfg0::set_pmp(3, pmp1cfg.range, pmp1cfg.permission, false);
    }

    // now set up PMP0 and PMP1 to define the range of the confidential memory
    unsafe {
<<<<<<< HEAD
        riscv::register::pmpaddr0::write(confidential_memory_start.as_usize() >> PMP_SHIFT);
        riscv::register::pmpcfg0::set_pmp(0, Range::OFF, Permission::NONE, false);

        riscv::register::pmpaddr1::write(confidential_memory_end as usize >> PMP_SHIFT);
=======
        riscv::register::pmpaddr0::write(confidential_memory_base_address as usize >> PMP_SHIFT);
        riscv::register::pmpcfg0::set_pmp(0, Range::OFF, Permission::NONE, false);

        riscv::register::pmpaddr1::write(confidential_memory_end_address as usize >> PMP_SHIFT);
>>>>>>> 9eb72f06
        riscv::register::pmpcfg0::set_pmp(1, Range::TOR, Permission::NONE, false);
        riscv::asm::sfence_vma_all();
    }

    crate::debug::__print_pmp_configuration();

    Ok(())
<<<<<<< HEAD
}

fn protect_confidential_memory_from_io_devices() {
    debug!("TODO: implement IOPMP setup");
}

/// This function is called only once during the initialization of the security
/// monitor during the boot process. This function initializes secure monitor's
/// memory management like allocators.
fn init_confidential_memory(
    confidential_memory_start: ConfidentialMemoryAddress, confidential_memory_end: *const usize, number_of_harts: usize,
) -> Result<(), Error> {
    const NUMBER_OF_HEAP_PAGES: usize = 4 * 1024;
    // Safety: initialization order is crucial for safety because at some point we
    // start allocating objects on heap, e.g., page tokens. We have to first
    // initialize the global allocator, which permits us to use heap. To initialize heap
    // we need to decide what is the confidential memory address range and split this memory
    // into regions owned by heap allocator and page allocator (memory tracker).
    let number_of_pages = usize::try_from(confidential_memory_start.offset_from(confidential_memory_end))?
        / PageSize::smallest().in_bytes();
    // calculate if we have enough memory in the system to store page tokens. In the worst case we
    // have one page token for every possible page in the confidential memory.
    let size_of_a_page_token = size_of::<Page<UnAllocated>>();
    let number_of_pages_to_store_page_tokens = number_of_pages * size_of_a_page_token;
    let heap_pages = NUMBER_OF_HEAP_PAGES + (number_of_pages_to_store_page_tokens / PageSize::smallest().in_bytes());
    assure!(number_of_pages > heap_pages, Error::Init(InitType::NotEnoughMemory))?;
    // Set up the global allocator so we can start using alloc::*.
    let heap_size_in_bytes = heap_pages * PageSize::smallest().in_bytes();
    let mut heap_start_address = confidential_memory_start;
    let heap_end_address =
        MemoryLayout::get().confidential_address_at_offset(&mut heap_start_address, heap_size_in_bytes)?;
    crate::core::heap::init_heap(heap_start_address, heap_size_in_bytes);

    // Memory tracker starts directly after the heap
    let memory_tracker_start_address = heap_end_address;
    assert!(memory_tracker_start_address.is_aligned_to(PageSize::smallest().in_bytes()));
    // Memory tracker takes ownership of the rest of the confidential memory.
    let memory_tracker_end_address = confidential_memory_end;
    let memory_tracker = MemoryTracker::new(memory_tracker_start_address, memory_tracker_end_address)?;
    MEMORY_TRACKER.call_once(|| RwLock::new(memory_tracker));

    // we need to allocate stack for the dumped state of each physical HART.
    let mut harts_states = Vec::with_capacity(number_of_harts);
    for hart_id in 0..number_of_harts {
        let stack = MemoryTracker::acquire_continous_pages(1, PageSize::Size2MiB)?.remove(0);
        debug!("HART[{}] stack {:x}-{:x}", hart_id, stack.start_address(), stack.end_address());
        harts_states.insert(hart_id, HardwareHart::init(hart_id, stack));
    }
    CONTROL_DATA.call_once(|| RwLock::new(ControlData::new()));
    HARTS_STATES.call_once(|| Mutex::new(harts_states));

    Ok(())
=======
>>>>>>> 9eb72f06
}

fn set_delegation() -> Result<(), Error> {
    // let the hypervisor handle all traps except for two exceptions
    // that carry potentially SM-calls. These exceptions will be trapped in the
    // security monitor. The security monitor trap handler will delegate these
    // calls to OpenSBI in case they are not directed for SM, or will process
    // them otherwise.
    unsafe {
        riscv::register::medeleg::clear_supervisor_env_call();
        riscv::register::medeleg::clear_virtual_supervisor_env_call();
    }

    // set up the trap vector, so the above exceptions are handled by the security
    //monitor.
    let trap_vector_address = (enter_from_hypervisor_or_vm_asm as usize)
        .try_into()
        .map_err(|_| Error::Init(InitType::InvalidAssemblyAddress))?;
    debug!("trap handler address: {:x}", trap_vector_address);
    unsafe {
        riscv::register::mtvec::write(trap_vector_address, riscv::register::mtvec::TrapMode::Direct);
    }

    // OpenSBI requires that mscratch points to an internal OpenSBI's structure we have to store this pointer during
    // init and restore it every time we will delegate exception/interrupt to the opensbi.
    let mut harts = HARTS_STATES.get().expect(NOT_INITIALIZED_HARTS).lock();
    let hart_id = riscv::register::mhartid::read();
    let hart = harts.get_mut(hart_id).expect(NOT_INITIALIZED_HART);

    // The mscratch must point to the memory region when the security monitor stores
    // the confidential_harts states. This is crucial for context switching because assembly
    // code will use the mscratch register to decide where to store/load registers
    // content.
    hart.swap_mscratch(); // this will store opensbi_mscratch in the internal hart state
    riscv::register::mscratch::write(hart.address());

    Ok(())
}<|MERGE_RESOLUTION|>--- conflicted
+++ resolved
@@ -4,26 +4,18 @@
 use crate::core::control_data::{ControlData, HardwareHart, CONTROL_DATA};
 use crate::core::memory_tracker::{MemoryTracker, Page, UnAllocated, MEMORY_TRACKER};
 use crate::core::mmu::PageSize;
-<<<<<<< HEAD
 use crate::core::pmp::{ConfidentialMemoryAddress, MemoryLayout, MEMORY_LAYOUT};
-=======
->>>>>>> 9eb72f06
 use crate::error::{Error, HardwareFeatures, InitType, NOT_INITIALIZED_HART, NOT_INITIALIZED_HARTS};
 use alloc::vec::Vec;
 use core::mem::size_of;
 use fdt::Fdt;
-<<<<<<< HEAD
 use pointers_utility::ptr_byte_add_mut;
-=======
-use pointers_utility::{ptr_align, ptr_byte_add_mut, ptr_byte_offset};
->>>>>>> 9eb72f06
 use spin::{Mutex, Once, RwLock};
 
 extern "C" {
     fn enter_from_hypervisor_or_vm_asm() -> !;
 }
 
-<<<<<<< HEAD
 /// A *private* static array of hart states stores the hypervisor's harts states.
 /// Safe rust code cannot access this structure. We store the memory addresses
 /// of individual HardwareHart structure in the mscratch register. Thus, the
@@ -37,20 +29,6 @@
 /// during the boot process. After the return, the control flow returns to the booting firmware,
 /// which eventually passes the execution control to untrusted code (hypervisor). After this function returns
 /// the security guarantees of ACE hold.
-=======
-// A *private* static array of hart states stores the hypervisor's harts states.
-// Safe rust code cannot access this structure. We store the memory addresses
-// of individual HardwareHart structure in the mscratch register. Thus, the
-// assembly code of the context switch can store and load data from this data
-// structure.
-// Initialization procedure must guarantee that the mscratch register contains
-// the address of the memory region that stores the state of the executing hart.
-static HARTS_STATES: Once<Mutex<Vec<HardwareHart>>> = Once::new();
-
-/// This is the entry point to the security monitor. It is called
-/// by the OpenSBI during the boot process. After the return, the control
-/// flow returns to the OpenSBI, which continues booting the hypervisor.
->>>>>>> 9eb72f06
 #[no_mangle]
 extern "C" fn init_security_monitor_asm(flattened_device_tree_address: *const u8) {
     debug!("initializing the ACE extension");
@@ -58,7 +36,6 @@
         debug!("Failed to initialize the ACE extension: {:?}", error);
     }
 }
-<<<<<<< HEAD
 
 /// Initializes the security monitor.
 /// The pointer to the flattened device tree is trusted.
@@ -111,150 +88,6 @@
 
     Ok(fdt.cpus().count())
 }
-=======
-
-fn init_security_monitor(flattened_device_tree_address: *const u8) -> Result<(), Error> {
-    // Safety: pointer to the flattened device tree is trusted.
-    let fdt = unsafe { Fdt::from_ptr(flattened_device_tree_address)? };
-
-    let number_of_harts = read_number_of_cpus(&fdt)?;
-
-    // TODO: make sure the system has enough physical memory
-    let (confidential_memory_base_address, confidential_memory_end_address) = read_memory_region(&fdt)?;
-
-    // Isolate the confidential memory region using PMP and IOPMP
-    configure_pmps(confidential_memory_base_address, confidential_memory_end_address)?;
-    configure_iopmps();
-
-    // Create page tokens, heap,
-    init_confidential_memory(confidential_memory_base_address, confidential_memory_end_address, number_of_harts)?;
-
-    set_delegation()?;
-
-    // if we reached this line, then the security monitor has been correctly
-    // initialized. This means that we can generate attestation keys
-
-    Ok(())
-}
-
-fn read_number_of_cpus(fdt: &Fdt) -> Result<usize, Error> {
-    const RISCV_ARCH: &str = "rv64";
-    const ATOMIC_EXTENSION: char = 'a';
-    const HYPERVISOR_EXTENSION: char = 'h';
-    const FDT_RISCV_ISA: &str = "riscv,isa";
-    let required_extensions = &[ATOMIC_EXTENSION, HYPERVISOR_EXTENSION];
-
-    // Assumption: all harts in the system can run the security monitor
-    // and thus we expect that everyone hart implements all required features
-    for (cpu_id, cpu) in fdt.cpus().enumerate() {
-        // example riscv,isa value: rv64imafdch_zicsr_zifencei_zba_zbb_zbc_zbs
-        let isa = cpu.property(FDT_RISCV_ISA).ok_or(Error::FdtParsing())?.as_str().unwrap_or("");
-        let extensions = &isa.split('_').next().unwrap_or(&"")[RISCV_ARCH.len()..];
-        debug!("Hart #{}: {:?}", cpu_id, isa);
-
-        // make sure the CPU has the required architecture
-        assure!(isa.starts_with(RISCV_ARCH), Error::NotSupportedHardware(HardwareFeatures::InvalidCpuArch))?;
-        // make sure the CPU supports all required ISA extensions
-        required_extensions.into_iter().try_for_each(|ext| {
-            assure!(extensions.contains(*ext), Error::NotSupportedHardware(HardwareFeatures::NoCpuExtension(*ext)))
-        })?;
-    }
-
-    Ok(fdt.cpus().count())
-}
-
-fn read_memory_region(fdt: &Fdt) -> Result<(*mut usize, *const usize), Error> {
-    // TODO: FDT may contain multiple regions. For now, we assume there is only one region in the FDT.
-    // This assumption is fine for the emulated environment (QEMU).
-    let fdt_memory_region = fdt.memory().regions().next().ok_or(Error::Init(InitType::FdtMemory))?;
-    // Safety: We own all the memory because we are early in the boot process and have full rights
-    // to split memory according to our needs. Thus, it is fine to cast `usize` to `*mut usize`
-    // Information read from FDT is trusted. So we trust that we read the correct start and size of the
-    // memory.
-    let memory_start = fdt_memory_region.starting_address as *mut usize;
-    // In assembly that executed this initialization function splitted the memory into two regions where
-    // the second region's size is equal or greater than the first ones.
-    let non_confidential_memory_size = fdt_memory_region.size.unwrap_or(0);
-    let confidential_memory_size = non_confidential_memory_size;
-    let memory_size = non_confidential_memory_size + confidential_memory_size;
-    let memory_end = memory_start.wrapping_byte_add(memory_size) as *const usize;
-    debug!("Memory {:#?}-{:#?}", memory_start, memory_end);
-
-    // First region of memory is defined as non-confidential memory
-    let non_confidential_memory_start = memory_start;
-    let non_confidential_memory_end =
-        ptr_byte_add_mut(non_confidential_memory_start, non_confidential_memory_size, memory_end)
-            .map_err(|_| Error::Init(InitType::MemoryBoundary))?;
-    debug!("Non-confidential memory {:#?}-{:#?}", non_confidential_memory_start, non_confidential_memory_end);
-
-    // Second region of memory is defined as confidential memory
-    let confidential_memory_start = non_confidential_memory_end;
-    let confidential_memory_end = memory_end;
-    debug!("Confidential memory {:#?}-{:#?}", confidential_memory_start, confidential_memory_end);
-
-    Ok((confidential_memory_start, confidential_memory_end))
-}
-
-fn configure_iopmps() {
-    debug!("TODO: implement IOPMP setup");
-}
-
-/// This function is called only once during the initialization of the security
-/// monitor during the boot process. This function initializes secure monitor's
-/// memory management like allocators.
-fn init_confidential_memory(
-    start_address: *mut usize, mut end_address: *const usize, number_of_harts: usize,
-) -> Result<(), Error> {
-    const NUMBER_OF_HEAP_PAGES: usize = 4 * 1024;
-    // Safety: initialization order is crucial for safety because at some point we
-    // start allocating objects on heap, e.g., page tokens. We have to first
-    // initialize the global allocator, which permits us to use heap. To initialize heap
-    // we need to decide what is the confidential memory address range and split this memory
-    // into regions owned by heap allocator and page allocator (memory tracker).
-
-    // We align the start of the confidential memory to the smalles possible page size (4KiB on RISC-V)
-    // and make sure that its size is the multiply of this page size.
-    let start_address = ptr_align(start_address, PageSize::smallest().in_bytes(), end_address)
-        .map_err(|_| Error::Init(InitType::NotEnoughMemory))?;
-    // Let's make sure that the end of the confidential memory is properly aligned.
-    let memory_size = ptr_byte_offset(end_address, start_address);
-    let memory_size = usize::try_from(memory_size).map_err(|_| Error::Init(InitType::NotEnoughMemory))?;
-    let number_of_pages = memory_size / PageSize::smallest().in_bytes();
-    let memory_size_in_bytes = number_of_pages * PageSize::smallest().in_bytes();
-    if memory_size > memory_size_in_bytes {
-        // we must modify the end_address because the current one is not a multiply of smalles page size
-        end_address = ptr_byte_add_mut(start_address, memory_size_in_bytes, end_address)?;
-    }
-    // calculate if we have enough memory in the system to store page tokens. In the worst case we
-    // have one page token for every possible page in the confidential memory.
-    let size_of_a_page_token = size_of::<Page<UnAllocated>>();
-    let number_of_pages_to_store_page_tokens = number_of_pages * size_of_a_page_token;
-    let heap_pages = NUMBER_OF_HEAP_PAGES + (number_of_pages_to_store_page_tokens / PageSize::smallest().in_bytes());
-    assure!(number_of_pages > heap_pages, Error::Init(InitType::NotEnoughMemory))?;
-    // Set up the global allocator so we can start using alloc::*.
-    let heap_size_in_bytes = heap_pages * PageSize::smallest().in_bytes();
-    crate::core::heap::init_heap(start_address, heap_size_in_bytes);
-
-    // Memory tracker starts directly after the heap
-    let heap_end_address = ptr_byte_add_mut(start_address, heap_size_in_bytes, end_address)?;
-    let memory_tracker_start_address = heap_end_address;
-    assert!(memory_tracker_start_address.is_aligned_to(PageSize::smallest().in_bytes()));
-    // Memory tracker takes ownership of the rest of the confidential memory.
-    let memory_tracker_end_address = end_address;
-    let memory_tracker = MemoryTracker::new(memory_tracker_start_address, memory_tracker_end_address)?;
-    MEMORY_TRACKER.call_once(|| RwLock::new(memory_tracker));
-    CONFIDENTIAL_MEMORY_RANGE.call_once(|| (start_address as usize)..(end_address as usize));
-
-    // we need to allocate stack for the dumped state of each physical HART.
-    let mut harts_states = Vec::with_capacity(number_of_harts);
-    for hart_id in 0..number_of_harts {
-        let stack = MemoryTracker::acquire_continous_pages(1, PageSize::Size2MiB)?.remove(0);
-        debug!("HART[{}] stack {:x}-{:x}", hart_id, stack.start_address(), stack.end_address());
-        harts_states.insert(hart_id, HardwareHart::init(hart_id, stack));
-    }
-    CONTROL_DATA.call_once(|| RwLock::new(ControlData::new()));
-    HARTS_STATES.call_once(|| Mutex::new(harts_states));
->>>>>>> 9eb72f06
 
 fn read_memory_region(fdt: &Fdt) -> Result<(ConfidentialMemoryAddress, *const usize), Error> {
     // TODO: FDT may contain multiple regions. For now, we assume there is only one region in the FDT.
@@ -300,17 +133,20 @@
 // system PMP0 protects OpenSBI memory region while PMP1 defines the system
 // range We will use PMP0 and PMP1 to protect the confidential memory region,
 // PMP2 to protect the OpenSBI, and PMP3 to define the system range.
-<<<<<<< HEAD
 fn split_memory_into_confidential_and_non_confidential(
     confidential_memory_start: &ConfidentialMemoryAddress, confidential_memory_end: *const usize,
-=======
-fn configure_pmps(
-    confidential_memory_base_address: *const usize, confidential_memory_end_address: *const usize,
->>>>>>> 9eb72f06
 ) -> Result<(), Error> {
     use riscv::register::{Permission, Range};
     const MINIMUM_NUMBER_OF_PMP_REQUIRED: usize = 4;
     const PMP_SHIFT: u16 = 2;
+
+    // TODO: read how many PMPs are supported
+    let number_of_pmps = 64;
+    debug!("Number of PMPs={}", number_of_pmps);
+    assure!(
+        number_of_pmps >= MINIMUM_NUMBER_OF_PMP_REQUIRED,
+        Error::NotSupportedHardware(HardwareFeatures::NotEnoughPmps)
+    )?;
 
     // TODO: read how many PMPs are supported
     let number_of_pmps = 64;
@@ -338,17 +174,10 @@
 
     // now set up PMP0 and PMP1 to define the range of the confidential memory
     unsafe {
-<<<<<<< HEAD
         riscv::register::pmpaddr0::write(confidential_memory_start.as_usize() >> PMP_SHIFT);
         riscv::register::pmpcfg0::set_pmp(0, Range::OFF, Permission::NONE, false);
 
         riscv::register::pmpaddr1::write(confidential_memory_end as usize >> PMP_SHIFT);
-=======
-        riscv::register::pmpaddr0::write(confidential_memory_base_address as usize >> PMP_SHIFT);
-        riscv::register::pmpcfg0::set_pmp(0, Range::OFF, Permission::NONE, false);
-
-        riscv::register::pmpaddr1::write(confidential_memory_end_address as usize >> PMP_SHIFT);
->>>>>>> 9eb72f06
         riscv::register::pmpcfg0::set_pmp(1, Range::TOR, Permission::NONE, false);
         riscv::asm::sfence_vma_all();
     }
@@ -356,7 +185,6 @@
     crate::debug::__print_pmp_configuration();
 
     Ok(())
-<<<<<<< HEAD
 }
 
 fn protect_confidential_memory_from_io_devices() {
@@ -409,8 +237,6 @@
     HARTS_STATES.call_once(|| Mutex::new(harts_states));
 
     Ok(())
-=======
->>>>>>> 9eb72f06
 }
 
 fn set_delegation() -> Result<(), Error> {
