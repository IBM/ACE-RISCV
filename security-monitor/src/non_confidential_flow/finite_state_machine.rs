--- conflicted
+++ resolved
@@ -15,14 +15,7 @@
     DestroyConfidentialVm, GetSecurityMonitorInfo, PromoteToConfidentialVm, RunConfidentialHart,
 };
 use crate::non_confidential_flow::handlers::nested_acceleration_extension::{NaclProbeFeature, NaclSetupSharedMemory};
-<<<<<<< HEAD
-use crate::non_confidential_flow::handlers::opensbi::{
-    DelegateInterruptToOpensbi, DelegateToOpensbi, EmulateIllegalInstruction, ProbeSbiExtension,
-};
-use crate::non_confidential_flow::handlers::supervisor_binary_interface::InvalidCall;
-=======
 use crate::non_confidential_flow::handlers::supervisor_binary_interface::{InvalidCall, ProbeSbiExtension};
->>>>>>> b6116646
 use crate::non_confidential_flow::{ApplyToHypervisorHart, DeclassifyToHypervisor};
 use opensbi_sys::sbi_trap_regs;
 
@@ -68,26 +61,7 @@
         // `initialization` procedure for more details.
         let mut flow = unsafe { Self::create(hart_ptr.as_mut().expect(Self::CTX_SWITCH_ERROR_MSG)) };
         match TrapCause::from_hart_architectural_state(flow.hypervisor_hart().hypervisor_hart_state()) {
-<<<<<<< HEAD
-            Interrupt => {
-                if flow.hypervisor_hart().csrs().mcause.read() & (1 << 11) > 0 {
-                    DelegateToOpensbi::from_hypervisor_hart(flow.hypervisor_hart()).handle(flow)
-                } else {
-                    DelegateInterruptToOpensbi::from_hypervisor_hart(flow.hypervisor_hart()).handle(flow)
-                }
-            }
-            IllegalInstruction => {
-                let flow = EmulateIllegalInstruction::from_hypervisor_hart(flow.hypervisor_hart()).handle(flow);
-                DelegateToOpensbi::from_hypervisor_hart(flow.hypervisor_hart()).handle(flow)
-            }
-            LoadAddressMisaligned => DelegateToOpensbi::from_hypervisor_hart(flow.hypervisor_hart()).handle(flow),
-            LoadAccessFault => DelegateToOpensbi::from_hypervisor_hart(flow.hypervisor_hart()).handle(flow),
-            StoreAddressMisaligned => DelegateToOpensbi::from_hypervisor_hart(flow.hypervisor_hart()).handle(flow),
-            StoreAccessFault => DelegateToOpensbi::from_hypervisor_hart(flow.hypervisor_hart()).handle(flow),
-            HsEcall(Base(ProbeExtension)) => ProbeSbiExtension::from_hypervisor_hart(flow.hypervisor_hart()).handle(flow),
-=======
             HsEcall(Base(ProbeExtension)) => ProbeSbiExtension::from_hypervisor_hart(flow.hypervisor_hart_mut()).handle(flow),
->>>>>>> b6116646
             HsEcall(Covh(TsmGetInfo)) => GetSecurityMonitorInfo::from_hypervisor_hart(flow.hypervisor_hart()).handle(flow),
             HsEcall(Covh(PromoteToTvm)) => PromoteToConfidentialVm::from_hypervisor_hart(flow.hypervisor_hart()).handle(flow),
             HsEcall(Covh(TvmVcpuRun)) => RunConfidentialHart::from_hypervisor_hart(flow.hypervisor_hart()).handle(flow),
@@ -96,16 +70,7 @@
             HsEcall(Nacl(ProbeFeature)) => NaclProbeFeature::from_hypervisor_hart(flow.hypervisor_hart()).handle(flow),
             HsEcall(Nacl(SetupSharedMemory)) => NaclSetupSharedMemory::from_hypervisor_hart(flow.hypervisor_hart()).handle(flow),
             HsEcall(Nacl(_)) => InvalidCall::from_hypervisor_hart(flow.hypervisor_hart()).handle(flow),
-<<<<<<< HEAD
-            HsEcall(_) => DelegateToOpensbi::from_hypervisor_hart(flow.hypervisor_hart()).handle(flow),
-            MachineEcall => DelegateToOpensbi::from_hypervisor_hart(flow.hypervisor_hart()).handle(flow),
-            FetchPageFault => DelegateToOpensbi::from_hypervisor_hart(flow.hypervisor_hart()).handle(flow),
-            LoadPageFault => DelegateToOpensbi::from_hypervisor_hart(flow.hypervisor_hart()).handle(flow),
-            StorePageFault => DelegateToOpensbi::from_hypervisor_hart(flow.hypervisor_hart()).handle(flow),
-            _ => DelegateToOpensbi::from_hypervisor_hart(flow.hypervisor_hart()).handle(flow),
-=======
             _ => flow.delegate_to_opensbi(),
->>>>>>> b6116646
         }
     }
 
@@ -163,19 +128,6 @@
         unsafe { exit_to_hypervisor_asm() }
     }
 
-<<<<<<< HEAD
-    pub fn resume_hypervisor_hart_execution(self) -> ! {
-        unsafe { exit_to_hypervisor_asm() }
-    }
-
-    /// Swaps the mscratch register value with the original mascratch value used by OpenSBI. This function must be
-    /// called before executing any OpenSBI function. We can remove this once we get rid of the OpenSBI firmware.
-    pub fn swap_mscratch(&mut self) {
-        self.hardware_hart.swap_mscratch()
-    }
-
-=======
->>>>>>> b6116646
     pub fn shared_memory(&self) -> &NaclSharedMemory {
         self.hypervisor_hart().shared_memory()
     }
