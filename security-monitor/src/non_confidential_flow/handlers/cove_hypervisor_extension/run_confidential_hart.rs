--- conflicted
+++ resolved
@@ -11,13 +11,9 @@
 pub struct RunConfidentialHart {
     confidential_vm_id: ConfidentialVmId,
     confidential_hart_id: usize,
-<<<<<<< HEAD
-    stimecmp: usize,
-=======
     allowed_external_interrupts: usize,
     stimecmp: usize,
     hvip: usize,
->>>>>>> 0b2eef31
 }
 
 impl RunConfidentialHart {
@@ -25,30 +21,20 @@
         Self {
             confidential_vm_id: ConfidentialVmId::new(hypervisor_hart.gprs().read(GeneralPurposeRegister::a0)),
             confidential_hart_id: hypervisor_hart.gprs().read(GeneralPurposeRegister::a1),
-<<<<<<< HEAD
-            stimecmp: hypervisor_hart.csrs().stimecmp.read(),
-=======
             allowed_external_interrupts: 0,
             stimecmp: hypervisor_hart.csrs().stimecmp.read(),
             hvip: hypervisor_hart.csrs().hvip.read(),
->>>>>>> 0b2eef31
         }
     }
 
     pub fn handle(mut self, non_confidential_flow: NonConfidentialFlow) -> ! {
         match non_confidential_flow.into_confidential_flow(self.confidential_vm_id, self.confidential_hart_id) {
-<<<<<<< HEAD
-            Ok(confidential_flow) => confidential_flow
-                .declassify_to_confidential_hart(DeclassifyToConfidentialVm::SetTimer(self))
-                .resume_confidential_hart_execution(),
-=======
             Ok((allowed_external_interrupts, confidential_flow)) => {
                 self.allowed_external_interrupts = allowed_external_interrupts;
                 confidential_flow
                     .declassify_to_confidential_hart(DeclassifyToConfidentialVm::Resume(self))
                     .resume_confidential_hart_execution()
             }
->>>>>>> 0b2eef31
             Err((non_confidential_flow, error)) => {
                 // Properly implemented hypervisor should never let us enter this code. Entering this code means that the
                 // transition into confidential flow failed. This might indicate an error in the hypervisor implementation
@@ -65,13 +51,9 @@
         let delay = 10; // TODO: generate random number
 
         // We write directly to the CSR because we are after the heavy context switch
-<<<<<<< HEAD
         confidential_hart.csrs_mut().stimecmp.write(self.stimecmp + delay);
-=======
-        confidential_hart.csrs_mut().stimecmp.set(self.stimecmp + delay);
 
         // Inject external interrupts
-        confidential_hart.csrs_mut().hvip.save_value(self.hvip & self.allowed_external_interrupts);
->>>>>>> 0b2eef31
+        confidential_hart.csrs_mut().hvip.save_value_in_main_memory(self.hvip & self.allowed_external_interrupts);
     }
 }