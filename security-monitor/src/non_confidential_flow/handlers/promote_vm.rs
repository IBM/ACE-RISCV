// SPDX-FileCopyrightText: 2023 IBM Corporation
// SPDX-FileContributor: Wojciech Ozga <woz@zurich.ibm.com>, IBM Research - Zurich
// SPDX-License-Identifier: Apache-2.0
use crate::confidential_flow::handlers::sbi::SbiRequest;
use crate::core::architecture::{GeneralPurposeRegister, HartArchitecturalState};
use crate::core::control_data::{
    ConfidentialHart, ConfidentialVm, ConfidentialVmId, ConfidentialVmMeasurement, ControlData, HypervisorHart,
};
use crate::core::memory_layout::ConfidentialVmPhysicalAddress;
use crate::core::memory_protector::{ConfidentialVmMemoryProtector, PageSize};
use crate::core::page_allocator::{Allocated, Page, PageAllocator};
use crate::error::Error;
use crate::non_confidential_flow::{ApplyToHypervisor, NonConfidentialFlow};
use flattened_device_tree::FlattenedDeviceTree;

/// Our convention is to give the boot hart a fixed id.
const BOOT_HART_ID: usize = 0;

/// Handles the `promote to confidential VM` call requested by the non-confidential VM via an environment call. The call traps in the
/// security monitor as an `environment call from VS-mode` (see `mcause` register specification). In a response to this call, the
/// security monitor creates a confidential VM and informs the hypervisor that the VM became a confidential VM. The hypervisor
/// should then record this information and use dedicated entry point (`resume confidential hart` call) to execute particular
/// confidential hart.
///
/// # Security
///
/// In case of a Linux kernel confidential VM, Linux kernel must make this call before 1) it uses parameters from the Linux command
/// line, 2) before it changes the content of the VM's memory.
///
/// # Safety
///
/// * The virtual machine must make this call on a boot hart before other harts come out of reset.
/// * the address of the flattened device tree must be aligned to 8 bytes.
/// * the address of the authentication blob must be either `0` or aligned to 8 bytes.
pub struct PromoteVmHandler {
    hart_state: HartArchitecturalState,
    fdt_address: ConfidentialVmPhysicalAddress,
    auth_blob_address: Option<ConfidentialVmPhysicalAddress>,
}

impl PromoteVmHandler {
    pub fn from_vm_hart(hypervisor_hart: &HypervisorHart) -> Self {
        let hart_state = HartArchitecturalState::from_existing(0, hypervisor_hart.hypervisor_hart_state());
        let fdt_address = ConfidentialVmPhysicalAddress::new(hart_state.gprs.read(GeneralPurposeRegister::a0));
        let auth_blob_address = match hart_state.gprs.read(GeneralPurposeRegister::a1) {
            0 => None,
            address => Some(ConfidentialVmPhysicalAddress::new(address)),
        };
        Self { hart_state, fdt_address, auth_blob_address }
    }

    pub fn handle(self, non_confidential_flow: NonConfidentialFlow) -> ! {
        let transformation = match self.create_confidential_vm() {
            Ok(confidential_vm_id) => {
                debug!("Created new confidential VM[id={:?}]", confidential_vm_id);
                ApplyToHypervisor::SbiRequest(SbiRequest::kvm_ace_register(confidential_vm_id, BOOT_HART_ID))
            }
            Err(error) => {
                debug!("Promotion to confidential VM failed: {:?}", error);
                error.into_non_confidential_transformation()
            }
        };
        non_confidential_flow.apply_and_exit_to_hypervisor(transformation)
    }

    fn create_confidential_vm(&self) -> Result<ConfidentialVmId, Error> {
        debug!("Promoting a VM into a confidential VM");
        // Copy the entire VM's state to the confidential memory, recreating the MMU configuration.
        let memory_protector = ConfidentialVmMemoryProtector::from_vm_state(&self.hart_state)?;
<<<<<<< HEAD
        // Below use of unsafe is ok because (1) the security monitor owns the memory region containing the data of the not-yet-created
        // confidential VM's and (2) there is only one physical hart executing this code.
        let fdt_address_in_confidential_memory = unsafe { memory_protector.translate_address(&self.fdt_address)?.to_ptr() };
        // Security note: We parse untrusted FDT using an external library. A vulnerability in this library might blow up our security
        // guarantees!
        //
        // Below unsafe is ok because it is the start of the entire page which is at least 4KiB in size (see safety requirements of
        // `FlattenedDeviceTree::from_raw_pointer`).
        let device_tree = unsafe { FlattenedDeviceTree::from_raw_pointer(fdt_address_in_confidential_memory)? };
        // We create a fixed number of harts (all but the boot hart are in the reset state) according to the FDT configuration. An
        // alternative approach (to discuss) is to create just a boot hart and then allow creation of more harts when getting a call
        // from the confidential VM to start a hart.
        let number_of_confidential_harts = 2; //device_tree.harts().count();
        assure!(number_of_confidential_harts < ConfidentialVm::MAX_NUMBER_OF_HARTS_PER_VM, Error::ReachedMaxNumberOfHartsPerVm())?;
=======

        // The pointer to the flattened device tree (FDT) as well as the entire FDT must be treated as an untrusted input, which measurement
        // is reflected during attestation. We can parse FDT only after moving VM's data (and the FDT) to the confidential memory.
        let number_of_confidential_harts = self.process_device_tree(&memory_protector)?;

        // We create a fixed number of harts (all but the boot hart are in the reset state).
>>>>>>> d21b9b2f
        let confidential_harts = (0..number_of_confidential_harts)
            .map(|confidential_hart_id| match confidential_hart_id {
                0 => ConfidentialHart::from_vm_hart(confidential_hart_id, &self.hart_state),
                _ => ConfidentialHart::from_vm_hart_reset(confidential_hart_id, &self.hart_state),
            })
            .collect();

        // TODO: measure the confidential VM
        let measurements = [ConfidentialVmMeasurement::empty(); 4];

        self.authenticate_and_authorize_vm(&memory_protector, &measurements)?;

        ControlData::try_write(|control_data| {
            // We have a write lock on the entire control data! Spend as little time here as possible because we are
            // blocking all other harts from accessing the control data. This influences all confidential VMs in the system!
            let id = control_data.unique_id()?;
            let confidential_vm = ConfidentialVm::new(id, confidential_harts, measurements, memory_protector);
            control_data.insert_confidential_vm(confidential_vm)
        })
    }

    fn process_device_tree(&self, memory_protector: &ConfidentialVmMemoryProtector) -> Result<usize, Error> {
        let fdt_address_in_confidential_memory = memory_protector.translate_address(&self.fdt_address)?;
        // Below use of unsafe is ok because (1) the security monitor owns the memory region containing the data of the not-yet-created
        // confidential VM's and (2) there is only one physical hart executing this code.
        let fdt_total_size = unsafe { FlattenedDeviceTree::total_size(fdt_address_in_confidential_memory.to_ptr())? };
        assure!(fdt_total_size >= FlattenedDeviceTree::FDT_HEADER_SIZE, Error::FdtInvalidSize())?;

        // To work with FDT, we must have it as a continous chunk of memory. We accept only FDTs that fit within 2MiB
        assure!(fdt_total_size.div_ceil(PageSize::Size2MiB.in_bytes()) == 1, Error::FdtInvalidSize())?;
        let large_page = Self::relocate(memory_protector, &self.fdt_address, fdt_total_size)?;

        // Security note: We parse untrusted FDT using an external library. A vulnerability in this library might blow up our security
        // guarantees! Below unsafe is ok because FDT address is at least size of the FDT header and all FDT is in a continuous chunk of
        // memory. See the safety requirements of `FlattenedDeviceTree::from_raw_pointer`.
        let number_of_confidential_harts = match unsafe { FlattenedDeviceTree::from_raw_pointer(large_page.address().to_ptr()) } {
            Ok(device_tree) => device_tree.harts().count(),
            Err(_) => 0,
        };

        // Clean up, deallocate pages
        PageAllocator::release_pages(alloc::vec![large_page.deallocate()]);

        assure!(number_of_confidential_harts > 0, Error::InvalidNumberOfHartsInFdt())?;
        assure!(number_of_confidential_harts < ConfidentialVm::MAX_NUMBER_OF_HARTS_PER_VM, Error::InvalidNumberOfHartsInFdt())?;
        Ok(number_of_confidential_harts)
    }

    /// Performs local attestation. It decides if the VM can be promote into a confidential VM and decrypts the attestation secret intended
    /// for this confidential VM.
    fn authenticate_and_authorize_vm(
        &self, memory_protector: &ConfidentialVmMemoryProtector, _measurements: &[ConfidentialVmMeasurement; 4],
    ) -> Result<(), Error> {
        if let Some(blob_address) = self.auth_blob_address {
            let auth_blob_address_in_confidential_memory = memory_protector.translate_address(&blob_address)?;
            // Make sure that the address is 8-bytes aligned. Once we ensure this, we can safely read 8 bytes because they must be within
            // the page boundary. These 8 bytes should contain the `magic` (first 4 bytes) and `size` (next 4 bytes).
            assure!(auth_blob_address_in_confidential_memory.is_aligned_to(8), Error::AuthBlobNotAlignedTo64Bits())?;
            // Below use of unsafe is ok because (1) the security monitor owns the memory region containing the data of the not-yet-created
            // confidential VM's and (2) there is only one physical hart executing this code.
            let magic_and_size: usize = unsafe { auth_blob_address_in_confidential_memory.read_volatile() };
            let auth_blob_total_size: usize = u32::from_be((magic_and_size >> 32) as u32) as usize;
            // To work with the authentication blob, we must have it as a continous chunk of memory. We accept only authentication blobs
            // that fit within 2MiB
            assure!(auth_blob_total_size.div_ceil(PageSize::Size2MiB.in_bytes()) == 1, Error::AuthBlobInvalidSize())?;
            let large_page = Self::relocate(memory_protector, &blob_address, auth_blob_total_size)?;

            // TODO: verify authentication blob signature
            // TODO: compare measurements to the one signed in the authentication blob

            // Clean up, deallocate pages
            PageAllocator::release_pages(alloc::vec![large_page.deallocate()]);
        }
        Ok(())
    }

    /// Copies a buffer into a single large page. This buffer is continuous across guest physical pages with G-stage address translation
    /// enabled but might not be continuous across the real physical pages. Returns error if (1) the buffer to copy is larger than 2 MiB
    /// page, or (2) the base address is not aligned to 8-bytes. The caller is responsible for deallocating the page.
    fn relocate(
        memory_protector: &ConfidentialVmMemoryProtector, base_address: &ConfidentialVmPhysicalAddress, number_of_bytes_to_copy: usize,
    ) -> Result<Page<Allocated>, Error> {
        assure!((base_address.usize() as *const u8).is_aligned_to(core::mem::size_of::<usize>()), Error::AddressNotProperlyAligned())?;
        let mut large_page = PageAllocator::acquire_continous_pages(1, PageSize::Size2MiB)?.remove(0).zeroize();
        // Let's copy a blob from confidential VM's pages into the newly allocated huge page. We will copy in chunks of 8-bytes (usize).
        let mut copied_bytes = 0;
        while copied_bytes < number_of_bytes_to_copy {
            let confidential_vm_physical_address = base_address.add(copied_bytes);
            let confidential_memory_address = memory_protector.translate_address(&confidential_vm_physical_address)?;
            let value: usize = unsafe { confidential_memory_address.read_volatile() };
            large_page.write(copied_bytes, value)?;
            copied_bytes += core::mem::size_of::<usize>();
        }
        Ok(large_page)
    }
}<|MERGE_RESOLUTION|>--- conflicted
+++ resolved
@@ -67,29 +67,12 @@
         debug!("Promoting a VM into a confidential VM");
         // Copy the entire VM's state to the confidential memory, recreating the MMU configuration.
         let memory_protector = ConfidentialVmMemoryProtector::from_vm_state(&self.hart_state)?;
-<<<<<<< HEAD
-        // Below use of unsafe is ok because (1) the security monitor owns the memory region containing the data of the not-yet-created
-        // confidential VM's and (2) there is only one physical hart executing this code.
-        let fdt_address_in_confidential_memory = unsafe { memory_protector.translate_address(&self.fdt_address)?.to_ptr() };
-        // Security note: We parse untrusted FDT using an external library. A vulnerability in this library might blow up our security
-        // guarantees!
-        //
-        // Below unsafe is ok because it is the start of the entire page which is at least 4KiB in size (see safety requirements of
-        // `FlattenedDeviceTree::from_raw_pointer`).
-        let device_tree = unsafe { FlattenedDeviceTree::from_raw_pointer(fdt_address_in_confidential_memory)? };
-        // We create a fixed number of harts (all but the boot hart are in the reset state) according to the FDT configuration. An
-        // alternative approach (to discuss) is to create just a boot hart and then allow creation of more harts when getting a call
-        // from the confidential VM to start a hart.
-        let number_of_confidential_harts = 2; //device_tree.harts().count();
-        assure!(number_of_confidential_harts < ConfidentialVm::MAX_NUMBER_OF_HARTS_PER_VM, Error::ReachedMaxNumberOfHartsPerVm())?;
-=======
 
         // The pointer to the flattened device tree (FDT) as well as the entire FDT must be treated as an untrusted input, which measurement
         // is reflected during attestation. We can parse FDT only after moving VM's data (and the FDT) to the confidential memory.
         let number_of_confidential_harts = self.process_device_tree(&memory_protector)?;
 
         // We create a fixed number of harts (all but the boot hart are in the reset state).
->>>>>>> d21b9b2f
         let confidential_harts = (0..number_of_confidential_harts)
             .map(|confidential_hart_id| match confidential_hart_id {
                 0 => ConfidentialHart::from_vm_hart(confidential_hart_id, &self.hart_state),
