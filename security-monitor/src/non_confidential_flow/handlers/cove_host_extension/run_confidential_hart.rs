// SPDX-FileCopyrightText: 2023 IBM Corporation
// SPDX-FileContributor: Wojciech Ozga <woz@zurich.ibm.com>, IBM Research - Zurich
// SPDX-License-Identifier: Apache-2.0
use crate::confidential_flow::DeclassifyToConfidentialVm;
use crate::core::architecture::GeneralPurposeRegister;
use crate::core::control_data::{ConfidentialHart, ConfidentialVmId, HypervisorHart};
use crate::core::timer_controller::TimerController;
use crate::non_confidential_flow::handlers::supervisor_binary_interface::SbiResponse;
use crate::non_confidential_flow::{ApplyToHypervisorHart, NonConfidentialFlow};

/// Handles the hypervisor request to resume execution of a confidential hart.
pub struct RunConfidentialHart {
    confidential_vm_id: ConfidentialVmId,
    confidential_hart_id: usize,
    allowed_external_interrupts: usize,
    stimecmp: usize,
    hvip: usize,
}

impl RunConfidentialHart {
    pub fn from_hypervisor_hart(hypervisor_hart: &HypervisorHart) -> Self {
        Self {
            confidential_vm_id: ConfidentialVmId::new(hypervisor_hart.gprs().read(GeneralPurposeRegister::a0)),
            confidential_hart_id: hypervisor_hart.gprs().read(GeneralPurposeRegister::a1),
            allowed_external_interrupts: 0,
            stimecmp: 0, //hypervisor_hart.sstc().stimecmp.read(),
            hvip: hypervisor_hart.csrs().hvip.read(),
        }
    }

    pub fn handle(mut self, non_confidential_flow: NonConfidentialFlow) -> ! {
        // debug!("State of KVM:");
        // crate::debug::__print_hart_state(non_confidential_flow.hypervisor_hart().hypervisor_hart_state());
        match non_confidential_flow.into_confidential_flow(self.confidential_vm_id, self.confidential_hart_id) {
<<<<<<< HEAD
            Ok((allowed_external_interrupts, confidential_flow)) => {
                // debug!("State of Confidential VM:");
                // crate::debug::__print_hart_state(confidential_flow.confidential_hart().confidential_hart_state());
=======
            Ok((allowed_external_interrupts, mut confidential_flow)) => {
>>>>>>> 3d123df6
                self.allowed_external_interrupts = allowed_external_interrupts;
                TimerController::new(&mut confidential_flow).restore_vs_timer();
                confidential_flow
                    .declassify_to_confidential_hart(DeclassifyToConfidentialVm::Resume(self))
                    .resume_confidential_hart_execution()
            }
            Err((non_confidential_flow, error)) => {
                // Properly implemented hypervisor should never let us enter this code. Entering this code means that the
                // transition into confidential flow failed. This might indicate an error in the hypervisor implementation
                // because the hypervisor tried to schedule an invalid confidential VM, an invalid confidential hart, or a
                // confidential hart that is already running on another physical hart.
                let transformation = ApplyToHypervisorHart::SbiResponse(SbiResponse::error(error));
                non_confidential_flow.apply_and_exit_to_hypervisor(transformation)
            }
        }
    }

    pub fn declassify_to_confidential_hart(&self, confidential_hart: &mut ConfidentialHart) {
        // Guard against stepping attacks by adding random delay to the timer
        let delay = 10; // TODO: generate random number

        // We write directly to the CSR because we are after the heavy context switch
        // confidential_hart.sstc_mut().stimecmp.write(self.stimecmp + delay);
<<<<<<< HEAD
=======
        confidential_hart.csrs_mut().htimedelta.write(0);
>>>>>>> 3d123df6

        let new_hvip = self.hvip & self.allowed_external_interrupts;

        confidential_hart.csrs_mut().allowed_external_interrupts = self.allowed_external_interrupts;
        confidential_hart.csrs_mut().hvip.save_value_in_main_memory(new_hvip);
    }
}<|MERGE_RESOLUTION|>--- conflicted
+++ resolved
@@ -32,13 +32,7 @@
         // debug!("State of KVM:");
         // crate::debug::__print_hart_state(non_confidential_flow.hypervisor_hart().hypervisor_hart_state());
         match non_confidential_flow.into_confidential_flow(self.confidential_vm_id, self.confidential_hart_id) {
-<<<<<<< HEAD
-            Ok((allowed_external_interrupts, confidential_flow)) => {
-                // debug!("State of Confidential VM:");
-                // crate::debug::__print_hart_state(confidential_flow.confidential_hart().confidential_hart_state());
-=======
             Ok((allowed_external_interrupts, mut confidential_flow)) => {
->>>>>>> 3d123df6
                 self.allowed_external_interrupts = allowed_external_interrupts;
                 TimerController::new(&mut confidential_flow).restore_vs_timer();
                 confidential_flow
@@ -62,10 +56,7 @@
 
         // We write directly to the CSR because we are after the heavy context switch
         // confidential_hart.sstc_mut().stimecmp.write(self.stimecmp + delay);
-<<<<<<< HEAD
-=======
-        confidential_hart.csrs_mut().htimedelta.write(0);
->>>>>>> 3d123df6
+        // confidential_hart.csrs_mut().htimedelta.write(0);
 
         let new_hvip = self.hvip & self.allowed_external_interrupts;
 
