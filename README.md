# Assured Confidential Execution (ACE) for RISC-V  
ACE-RISCV is an open-source project, whose goal is to deliver a confidential computing framework with a formally proven security monitor. It is based on a [canonical architecture](https://arxiv.org/abs/2308.10249) and targets RISC-V with the goal of being portable to other architectures. The formal verification efforts focus on the [security monitor](security-monitor/) implementation. We invite collaborators to work with us to push the boundaries of proovable confidential computing technology. 

**This is an active research project, without warranties of any kind.** We are currently building on RISC-V with hypervisor extentions. We will
move to the AP-TEE extention when it is available. Moving to this extention will simpplify our system.

## Quick Start
Follow instructions to run a sample [confidential workload](harness/baremetal) under an [untrusted Linux-based hypervisor](hypervisor/) in an [emulated RISC-V environment](qemu/). 

### Requirements
The full compilation of the framework takes long time because all tools are built from sources. Our tool chain currently includes: the RISC-V compiler (`riscv-toolchain`), RISC-V emulator (`qemu`), hypervisor kernel (`Linux kernel`), and firmware (`security monitor` with `OpenSBI firmware`). Make sure to build this project on a machine with at least 4 cores, 4GB RAM, and 50GB disk space for reasonable (~30min) build time.

### Dependencies
You must install build dependencies specific to the operating system you use AND install the Rust toolchain.

<details>
<summary>Dependencies for Fedora 36 (click to see)</summary>

```
# riscv-gnu-toolchain dependencies:
sudo yum install -y autoconf automake python3 libmpc-devel mpfr-devel gmp-devel gawk  bison flex texinfo patchutils gcc gcc-c++ zlib-devel expat-devel

# Qemu
sudo dnf groupinstall -y "Development Tools"
sudo dnf install -y automake gcc make glibc ninja-build glib2-devel pixman-devel

# Buildroot
sudo dnf groupinstall -y "Development Tools" "Development Libraries"
sudo dnf install -y which sed make binutils diffutils gcc g++ bash patch gzip bzip2 perl tar cpio unzip rsync file bc findutils
```

</details>

<details>
<summary>Dependencies for Ubuntu 22.04 (click to see)</summary>

```
sudo apt update

# riscv-gnu-toolchain dependencies:
sudo apt -qq -y install autoconf automake autotools-dev curl python3 libmpc-dev libmpfr-dev libgmp-dev gawk build-essential bison flex texinfo gperf libtool patchutils bc zlib1g-dev libexpat-dev

# OpenSBI
sudo apt -qq -y install clang

# Qemu
sudo apt -qq -y install git libglib2.0-dev libfdt-dev libpixman-1-dev zlib1g-dev ninja-build 

# Buildroot
sudo apt -qq -y install unzip sed binutils diffutils build-essential bash patch gzip bzip2 perl tar cpio unzip rsync file bc findutils

# utilities
sudo apt install -y sshpass
```

</details>

Install the latest Rust:
```
curl --proto '=https' --tlsv1.2 -sSf https://sh.rustup.rs | sh
source "$HOME/.cargo/env"
rustup default nightly
rustup target add riscv64gc-unknown-none-elf
rustup component add rustfmt
cargo install cargo-binutils

# check that the below lines are in the ~/.bashrc
. "$HOME/.cargo/env"
```

### Sources & Patches
Checkout this repository with submodules (takes long time!):
```
git clone --recurse-submodules git@github.com:IBM/ACE-RISCV.git
```

### Compilation
#### Prerequisites
Run the following commands from the directory containing this README file.

Set up the ACE_DIR variable to point to the location where the project will build. Default is the build/ subdirectory of the location where you will execute `make` command.
```
export ACE_DIR=/your/path/to/build/ace
```

#### Build everything
The following command will build the entire framework. Set `-j` flag to the number of processor cores you have in the system. 
```
MAKEFLAGS="--silent -j4" make
```

#### Build individual components
Alternativly, you can build individual components to avoid long builds that can lead to 'ssh disconnections', 'hangups', and similar issues.

Install all develoment tools required to compile code for risc-v architecture:
```
make devtools
```

Build the host and guest Linux-based OSes
```
make hypervisor
```

Build the firmware that will boot the system and the security monitor (SM)
```
make firmware
```

Build the RISC-V emulator and tools that will simplify running the test environment
```
make emulator
```

## Run and Test
Make sure you have the ACE_DIR environmental variable set and it points to the location of your build. Check 'compilation' section in case this variable is not set.
```
echo $ACE_DIR
```

Run the hypervisor with ACE on a RISC-V emulator:
```
${ACE_DIR}/tools/ace run
```

<<<<<<< HEAD
You should see the output from the boot process and a login promt:
=======
You should see the output from the boot process and a promt to login to the hypervisor.
>>>>>>> 3fa1dd26
```
# login: root, password: passwd
```

Run a sample confidential VM:
```
./run.sh
```

# License
This repository is distributed under the terms of the Apache 2.0 License, see [LICENSE](LICENSE). 

# Citation
```
@inproceedings{ozga2023riscvtee,
    title={Towards a Formally Verified Security Monitor for VM-based Confidential Computing},
    author={Ozga, Wojciech and Hunt, Guerney D. H. and Le, Michael V. and Palmer, Elaine R. and Shinnar, Avraham},
    booktitle = {Proceedings of the 12th International Workshop on Hardware and Architectural Support for Security and Privacy},
    series = {HASP2023},
    year={2023}
}
```<|MERGE_RESOLUTION|>--- conflicted
+++ resolved
@@ -123,11 +123,7 @@
 ${ACE_DIR}/tools/ace run
 ```
 
-<<<<<<< HEAD
 You should see the output from the boot process and a login promt:
-=======
-You should see the output from the boot process and a promt to login to the hypervisor.
->>>>>>> 3fa1dd26
 ```
 # login: root, password: passwd
 ```
