--- conflicted
+++ resolved
@@ -1,14 +1,10 @@
 # Assured Confidential Execution (ACE) for RISC-V  
 ACE-RISCV is an open-source project, whose goal is to deliver a confidential computing framework with a formally proven security monitor. It is based on a [canonical architecture](https://arxiv.org/abs/2308.10249) and targets RISC-V with the goal of being portable to other architectures. The formal verification efforts focus on the [security monitor](security-monitor/) implementation. We invite collaborators to work with us to push the boundaries of provable confidential computing technology. 
 
-<<<<<<< HEAD
+
 **This is an active research project, without warranties of any kind.** We are currently building on RISC-V with hypervisor extentions. After APT-TEE becomes available we will
 move to this extention which will simpplify our system.
-=======
-**This is an active research project, without warranties of any kind.** 
 
-We are currently building on RISC-V with hypervisor extentions. We will move to the AP-TEE extension when it is available. Moving to this extension will simplify our system.
->>>>>>> 4ebe2593
 
 ## Quick Start
 Follow instructions to run a sample [confidential workload](harness/baremetal) under an [untrusted Linux-based hypervisor](hypervisor/) in an [emulated RISC-V environment](qemu/). 
